name: PR - Auto Version Bump

on:
  pull_request:
    types: [opened]
    branches:
      - main

permissions:
  contents: write
  pull-requests: write

jobs:
  bump-version:
    name: Bump Version
    runs-on: ubuntu-latest
<<<<<<< HEAD
    continue-on-error: true  # Don't fail PR if version bump fails
    permissions:
      contents: write
      pull-requests: write
      actions: write
=======
    if: github.event.pull_request.head.repo.full_name == github.repository
>>>>>>> 9122b289
    steps:
      - name: Checkout PR branch
        uses: actions/checkout@v4
        with:
          ref: ${{ github.event.pull_request.head.ref }}
          token: ${{ secrets.GITHUB_TOKEN }}
          fetch-depth: 0

      - name: Get current version from main
        id: main-version
        run: |
          git fetch origin main
<<<<<<< HEAD
          BASE_SHA=$(git merge-base origin/main HEAD)

          # Check if there's a version bump commit in this PR (since base)
          if git log ${BASE_SHA}..HEAD --oneline | grep -q "chore(version): bump to"; then
            echo "Version already bumped in this PR"
            echo "already-bumped=true" >> $GITHUB_OUTPUT
          else
            echo "already-bumped=false" >> $GITHUB_OUTPUT
          fi

      - name: Get current version and calculate patch bump
        id: version
        if: steps.check.outputs.already-bumped == 'false'
        run: |
          set -e

          # Get current version from VERSION file
          if [ ! -f "VERSION" ]; then
            echo "Error: VERSION file not found"
            exit 1
          fi

          CURRENT_VERSION=$(cat VERSION | tr -d '[:space:]')

          # Validate version format (simple semver: X.Y.Z)
          if [[ ! "$CURRENT_VERSION" =~ ^[0-9]+\.[0-9]+\.[0-9]+$ ]]; then
            echo "Error: Invalid version format in VERSION file: $CURRENT_VERSION"
            exit 1
          fi

          echo "current-version=$CURRENT_VERSION" >> $GITHUB_OUTPUT
          echo "Current version: $CURRENT_VERSION"

          # Calculate new patch version
          IFS='.' read -r major minor patch <<< "${CURRENT_VERSION}"
          NEW_VERSION="${major}.${minor}.$((patch + 1))"

          echo "new-version=$NEW_VERSION" >> $GITHUB_OUTPUT
          echo "New version will be: $NEW_VERSION"
=======
          MAIN_VERSION=$(git show origin/main:VERSION | tr -d '\n')
          echo "version=$MAIN_VERSION" >> $GITHUB_OUTPUT
          echo "Main branch version: $MAIN_VERSION"
>>>>>>> 9122b289

      - name: Bump patch version
        id: bump
        run: |
          CURRENT_VERSION="${{ steps.main-version.outputs.version }}"
          IFS='.' read -r major minor patch <<< "$CURRENT_VERSION"
          NEW_PATCH=$((patch + 1))
          NEW_VERSION="$major.$minor.$NEW_PATCH"
          echo "$NEW_VERSION" > VERSION
          echo "new_version=$NEW_VERSION" >> $GITHUB_OUTPUT
          echo "Bumped version from $CURRENT_VERSION to $NEW_VERSION"

      - name: Setup Node
        uses: actions/setup-node@v4
        with:
          node-version: '20'
          cache: 'npm'

      - name: Install dependencies
        run: npm ci

      - name: Sync versions to package.json files
        run: |
          if [ ! -f "./scripts/sync-versions.sh" ]; then
            echo "❌ Error: sync-versions.sh script not found"
            exit 1
<<<<<<< HEAD
          }

      - name: Trigger PR Validation workflow for bumped commit
        if: steps.check.outputs.already-bumped == 'false'
        uses: actions/github-script@v7
        with:
          script: |
            const branch = context.payload.pull_request.head.ref;
            await github.rest.actions.createWorkflowDispatch({
              owner: context.repo.owner,
              repo: context.repo.repo,
              workflow_id: 'pr-validation.yml',
              ref: branch,
              inputs: {
                force_all: false
              }
            });
            core.info(`Triggered PR - Validation & Build for branch ${branch}`);

      - name: Comment on PR
        if: steps.check.outputs.already-bumped == 'false'
        uses: actions/github-script@v7
        with:
          script: |
            const newVersion = '${{ steps.version.outputs.new-version }}';
            const currentVersion = '${{ steps.version.outputs.current-version }}';

            const commentBody = [
              '## 🔢 Version Auto-Bumped',
              '',
              `**${currentVersion}** → **${newVersion}** (patch)`,
              '',
              'The version has been automatically bumped. This will be the version used when this PR is merged to main.'
            ].join('\n');
=======
          fi
          if [ ! -x "./scripts/sync-versions.sh" ]; then
            chmod +x ./scripts/sync-versions.sh
          fi
          bash ./scripts/sync-versions.sh
          echo "✅ Synced VERSION to all package.json files"
>>>>>>> 9122b289

      - name: Commit version bump
        run: |
          git config --local user.email "github-actions[bot]@users.noreply.github.com"
          git config --local user.name "github-actions[bot]"
          git add VERSION package.json apps/*/package.json packages/*/package.json
          git commit -m "chore: bump version to ${{ steps.bump.outputs.new_version }}"
          git push<|MERGE_RESOLUTION|>--- conflicted
+++ resolved
@@ -14,15 +14,7 @@
   bump-version:
     name: Bump Version
     runs-on: ubuntu-latest
-<<<<<<< HEAD
-    continue-on-error: true  # Don't fail PR if version bump fails
-    permissions:
-      contents: write
-      pull-requests: write
-      actions: write
-=======
     if: github.event.pull_request.head.repo.full_name == github.repository
->>>>>>> 9122b289
     steps:
       - name: Checkout PR branch
         uses: actions/checkout@v4
@@ -35,51 +27,9 @@
         id: main-version
         run: |
           git fetch origin main
-<<<<<<< HEAD
-          BASE_SHA=$(git merge-base origin/main HEAD)
-
-          # Check if there's a version bump commit in this PR (since base)
-          if git log ${BASE_SHA}..HEAD --oneline | grep -q "chore(version): bump to"; then
-            echo "Version already bumped in this PR"
-            echo "already-bumped=true" >> $GITHUB_OUTPUT
-          else
-            echo "already-bumped=false" >> $GITHUB_OUTPUT
-          fi
-
-      - name: Get current version and calculate patch bump
-        id: version
-        if: steps.check.outputs.already-bumped == 'false'
-        run: |
-          set -e
-
-          # Get current version from VERSION file
-          if [ ! -f "VERSION" ]; then
-            echo "Error: VERSION file not found"
-            exit 1
-          fi
-
-          CURRENT_VERSION=$(cat VERSION | tr -d '[:space:]')
-
-          # Validate version format (simple semver: X.Y.Z)
-          if [[ ! "$CURRENT_VERSION" =~ ^[0-9]+\.[0-9]+\.[0-9]+$ ]]; then
-            echo "Error: Invalid version format in VERSION file: $CURRENT_VERSION"
-            exit 1
-          fi
-
-          echo "current-version=$CURRENT_VERSION" >> $GITHUB_OUTPUT
-          echo "Current version: $CURRENT_VERSION"
-
-          # Calculate new patch version
-          IFS='.' read -r major minor patch <<< "${CURRENT_VERSION}"
-          NEW_VERSION="${major}.${minor}.$((patch + 1))"
-
-          echo "new-version=$NEW_VERSION" >> $GITHUB_OUTPUT
-          echo "New version will be: $NEW_VERSION"
-=======
           MAIN_VERSION=$(git show origin/main:VERSION | tr -d '\n')
           echo "version=$MAIN_VERSION" >> $GITHUB_OUTPUT
           echo "Main branch version: $MAIN_VERSION"
->>>>>>> 9122b289
 
       - name: Bump patch version
         id: bump
@@ -106,49 +56,12 @@
           if [ ! -f "./scripts/sync-versions.sh" ]; then
             echo "❌ Error: sync-versions.sh script not found"
             exit 1
-<<<<<<< HEAD
-          }
-
-      - name: Trigger PR Validation workflow for bumped commit
-        if: steps.check.outputs.already-bumped == 'false'
-        uses: actions/github-script@v7
-        with:
-          script: |
-            const branch = context.payload.pull_request.head.ref;
-            await github.rest.actions.createWorkflowDispatch({
-              owner: context.repo.owner,
-              repo: context.repo.repo,
-              workflow_id: 'pr-validation.yml',
-              ref: branch,
-              inputs: {
-                force_all: false
-              }
-            });
-            core.info(`Triggered PR - Validation & Build for branch ${branch}`);
-
-      - name: Comment on PR
-        if: steps.check.outputs.already-bumped == 'false'
-        uses: actions/github-script@v7
-        with:
-          script: |
-            const newVersion = '${{ steps.version.outputs.new-version }}';
-            const currentVersion = '${{ steps.version.outputs.current-version }}';
-
-            const commentBody = [
-              '## 🔢 Version Auto-Bumped',
-              '',
-              `**${currentVersion}** → **${newVersion}** (patch)`,
-              '',
-              'The version has been automatically bumped. This will be the version used when this PR is merged to main.'
-            ].join('\n');
-=======
           fi
           if [ ! -x "./scripts/sync-versions.sh" ]; then
             chmod +x ./scripts/sync-versions.sh
           fi
           bash ./scripts/sync-versions.sh
           echo "✅ Synced VERSION to all package.json files"
->>>>>>> 9122b289
 
       - name: Commit version bump
         run: |
