--- conflicted
+++ resolved
@@ -567,17 +567,10 @@
 
             // Required status check contexts that branch protection expects
             const statusChecks = [
-<<<<<<< HEAD
-              { context: '📊 Code Quality Analysis', description: success ? 'Code quality validation completed' : `Code quality failed: ${failureReason}` },
-              { context: '🔒 Security Analysis', description: success ? 'Security analysis completed' : `Security analysis failed: ${failureReason}` },
-              { context: '⚡ Performance Analysis', description: success ? 'Performance analysis completed' : `Performance analysis failed: ${failureReason}` },
-              { context: '✅ PR Validation Complete', description: success ? 'PR validation workflow completed successfully' : `PR validation failed: ${failureReason}` }
-=======
               { context: 'Code Quality Analysis', description: success ? 'Code quality validation completed' : `Code quality failed: ${failureReason}` },
               { context: 'Security Analysis', description: success ? 'Security analysis completed' : `Security analysis failed: ${failureReason}` },
               { context: 'Performance Analysis', description: success ? 'Performance analysis completed' : `Performance analysis failed: ${failureReason}` },
               { context: 'PR Validation Complete', description: success ? 'PR validation workflow completed successfully' : `PR validation failed: ${failureReason}` }
->>>>>>> c82f26b3
             ];
 
             // Determine state
