name: Claude Code Review

on:
  pull_request:
    types: [opened, synchronize]
    paths:
      - "containers/**/*.ts"
      - "containers/**/*.tsx"
      - "containers/**/*.js"
      - "containers/**/*.jsx"
      - "containers/**/test/**"
      - "containers/**/*.test.*"
      - "containers/**/*.spec.*"

jobs:
  claude-review:
<<<<<<< HEAD
    name: '🤖 AI Code Review - Optimized'
    # Skip review for maintainers, focus on external contributors
    # Also skip for draft PRs, WIP, and skip-review labels
    if: |
      (github.event.pull_request.author_association == 'FIRST_TIME_CONTRIBUTOR' ||
       github.event.pull_request.author_association == 'CONTRIBUTOR' ||
       contains(fromJSON('["external-contributor", "new-developer"]'), github.event.pull_request.user.login)) &&
      !github.event.pull_request.draft &&
      !contains(github.event.pull_request.title, '[WIP]') &&
      !contains(github.event.pull_request.title, '[skip-review]') &&
      !contains(github.event.pull_request.labels.*.name, 'skip-review')
=======
    name: '🤖 AI Code Review - Author Customization'
    # Skip review for maintainers, focus on external contributors
    if: |
      github.event.pull_request.author_association == 'FIRST_TIME_CONTRIBUTOR' ||
      github.event.pull_request.author_association == 'CONTRIBUTOR' ||
      contains(fromJSON('["external-contributor", "new-developer"]'), github.event.pull_request.user.login)
>>>>>>> 8ed67735
    runs-on: ubuntu-latest
    timeout-minutes: 15  # Prevent runaway jobs
    permissions:
      contents: read
      pull-requests: write
      issues: read
<<<<<<< HEAD
      id-token: write  # For secure authentication
=======
>>>>>>> 8ed67735

    steps:
      - name: Checkout repository
        uses: actions/checkout@v4
        with:
          fetch-depth: 1

      - name: Setup Node.js
        uses: actions/setup-node@v4
        with:
          node-version: '18'
          cache: 'npm'

      - name: Cache dependencies
        uses: actions/cache@v4
        with:
          path: ~/.npm
          key: ${{ runner.os }}-node-${{ hashFiles('**/package-lock.json') }}
          restore-keys: |
            ${{ runner.os }}-node-

      - name: Install dependencies
        run: npm ci --prefer-offline --no-audit

      - name: Run linting
        id: lint
        run: npm run lint 2>&1 | tee lint-output.txt || echo "LINT_FAILED=true" >> $GITHUB_ENV
        continue-on-error: true

      - name: Run type checking
        id: typecheck
        run: npm run typecheck 2>&1 | tee typecheck-output.txt || echo "TYPECHECK_FAILED=true" >> $GITHUB_ENV
        continue-on-error: true

      - name: Run tests
        id: test
        run: npm test 2>&1 | tee test-output.txt || echo "TESTS_FAILED=true" >> $GITHUB_ENV
        continue-on-error: true

      - name: Run Claude Code Review
        id: claude-review
        uses: anthropics/claude-code-action@beta
        with:
          anthropic_api_key: ${{ secrets.ANTHROPIC_API_KEY }}

<<<<<<< HEAD
          # Performance optimizations
          model: "claude-sonnet-4-20250514"  # Use faster model for reviews
          max_tokens: 4000  # Limit response length

          # Enable tools for running CI/CD commands with timeout
          allowed_tools: "Bash(timeout 60 npm run lint),Bash(timeout 60 npm run typecheck),Bash(timeout 120 npm test),Bash(timeout 180 npm run build)"

          # Author-customized prompts with CI/CD tool integration
=======
          # Author-customized prompts with file-type specificity
>>>>>>> 8ed67735
          direct_prompt: |
            ${{ github.event.pull_request.author_association == 'FIRST_TIME_CONTRIBUTOR' &&
            'Welcome to the project! 🎉 This is an encouraging review for a first-time contributor.

            I''ll provide detailed explanations and helpful guidance while reviewing your code.' ||
            'This is a thorough code review focusing on our coding standards and best practices.' }}

<<<<<<< HEAD
            **CI/CD Integration Results:**
            ${{ env.LINT_FAILED == 'true' && '⚠️ Linting issues detected - please review lint-output.txt' || '✅ Linting passed' }}
            ${{ env.TYPECHECK_FAILED == 'true' && '⚠️ Type checking issues detected - please review typecheck-output.txt' || '✅ Type checking passed' }}
            ${{ env.TESTS_FAILED == 'true' && '⚠️ Tests failed - please review test-output.txt' || '✅ Tests passed' }}

=======
>>>>>>> 8ed67735
            Please review this pull request with specialized focus based on file types:
            Please review this pull request with specialized focus based on file types:

            **For TypeScript/JavaScript Discord Bot Files:**
            - Type safety and proper interface usage
            - Discord.js best practices and API usage
            - Event handling and error management
            - Memory management and resource cleanup
            - Async/await patterns and Promise handling

            **For Container-Specific Code:**
            - Modular architecture adherence
            - Dependency injection patterns
            - Service layer implementations
            - Configuration management
            - Container health and lifecycle management

            **For Database/Storage Code:**
            - SQL injection prevention
            - Connection pooling and management
            - Transaction handling
            - Data validation and sanitization
            - Migration safety

            **For Test Files:**
            - Test coverage and edge cases
            - Mock usage and test isolation
            - AAA (Arrange-Act-Assert) pattern
            - Integration vs unit test appropriateness
            - Test performance and reliability

            **For API/Web Interface Code:**
            - Input validation and sanitization
            - Authentication and authorization
            - Rate limiting and security headers
            - Error handling and logging
            - Performance and caching strategies

            **General Code Quality:**
            - Code maintainability and readability
            - Performance optimizations
            - Security vulnerabilities
            - Documentation completeness
            - Adherence to project coding standards

            ${{ github.event.pull_request.author_association == 'FIRST_TIME_CONTRIBUTOR' &&
            'Be especially encouraging and provide detailed explanations for any suggestions. Include links to documentation where helpful. Focus on learning opportunities and positive reinforcement while maintaining code quality standards.' ||
<<<<<<< HEAD
            'Be constructive, specific, and provide actionable feedback. Focus on Discord bot architecture, TypeScript best practices, and container-based microservices patterns.' }}

            **Security & Performance Focus:**
            - Prioritize security vulnerabilities and performance issues
            - Flag potential memory leaks, race conditions, or resource exhaustion
            - Check for proper input validation and sanitization
            - Verify secure coding practices and dependency usage
            - Assess scalability and resource efficiency

      - name: Rate limit protection
        if: failure()
        run: |
          echo "Review failed, implementing backoff strategy"
          sleep 30

      - name: Cleanup on failure
        if: failure()
        run: |
          rm -f lint-output.txt typecheck-output.txt test-output.txt
          echo "Cleaned up temporary files"
=======
            'Be constructive, specific, and provide actionable feedback. Focus on Discord bot architecture, TypeScript best practices, and container-based microservices patterns.' }}
>>>>>>> 8ed67735
<|MERGE_RESOLUTION|>--- conflicted
+++ resolved
@@ -14,7 +14,6 @@
 
 jobs:
   claude-review:
-<<<<<<< HEAD
     name: '🤖 AI Code Review - Optimized'
     # Skip review for maintainers, focus on external contributors
     # Also skip for draft PRs, WIP, and skip-review labels
@@ -26,24 +25,13 @@
       !contains(github.event.pull_request.title, '[WIP]') &&
       !contains(github.event.pull_request.title, '[skip-review]') &&
       !contains(github.event.pull_request.labels.*.name, 'skip-review')
-=======
-    name: '🤖 AI Code Review - Author Customization'
-    # Skip review for maintainers, focus on external contributors
-    if: |
-      github.event.pull_request.author_association == 'FIRST_TIME_CONTRIBUTOR' ||
-      github.event.pull_request.author_association == 'CONTRIBUTOR' ||
-      contains(fromJSON('["external-contributor", "new-developer"]'), github.event.pull_request.user.login)
->>>>>>> 8ed67735
     runs-on: ubuntu-latest
     timeout-minutes: 15  # Prevent runaway jobs
     permissions:
       contents: read
       pull-requests: write
       issues: read
-<<<<<<< HEAD
       id-token: write  # For secure authentication
-=======
->>>>>>> 8ed67735
 
     steps:
       - name: Checkout repository
@@ -89,7 +77,6 @@
         with:
           anthropic_api_key: ${{ secrets.ANTHROPIC_API_KEY }}
 
-<<<<<<< HEAD
           # Performance optimizations
           model: "claude-sonnet-4-20250514"  # Use faster model for reviews
           max_tokens: 4000  # Limit response length
@@ -98,9 +85,7 @@
           allowed_tools: "Bash(timeout 60 npm run lint),Bash(timeout 60 npm run typecheck),Bash(timeout 120 npm test),Bash(timeout 180 npm run build)"
 
           # Author-customized prompts with CI/CD tool integration
-=======
-          # Author-customized prompts with file-type specificity
->>>>>>> 8ed67735
+
           direct_prompt: |
             ${{ github.event.pull_request.author_association == 'FIRST_TIME_CONTRIBUTOR' &&
             'Welcome to the project! 🎉 This is an encouraging review for a first-time contributor.
@@ -108,62 +93,13 @@
             I''ll provide detailed explanations and helpful guidance while reviewing your code.' ||
             'This is a thorough code review focusing on our coding standards and best practices.' }}
 
-<<<<<<< HEAD
             **CI/CD Integration Results:**
             ${{ env.LINT_FAILED == 'true' && '⚠️ Linting issues detected - please review lint-output.txt' || '✅ Linting passed' }}
             ${{ env.TYPECHECK_FAILED == 'true' && '⚠️ Type checking issues detected - please review typecheck-output.txt' || '✅ Type checking passed' }}
             ${{ env.TESTS_FAILED == 'true' && '⚠️ Tests failed - please review test-output.txt' || '✅ Tests passed' }}
 
-=======
->>>>>>> 8ed67735
-            Please review this pull request with specialized focus based on file types:
-            Please review this pull request with specialized focus based on file types:
-
-            **For TypeScript/JavaScript Discord Bot Files:**
-            - Type safety and proper interface usage
-            - Discord.js best practices and API usage
-            - Event handling and error management
-            - Memory management and resource cleanup
-            - Async/await patterns and Promise handling
-
-            **For Container-Specific Code:**
-            - Modular architecture adherence
-            - Dependency injection patterns
-            - Service layer implementations
-            - Configuration management
-            - Container health and lifecycle management
-
-            **For Database/Storage Code:**
-            - SQL injection prevention
-            - Connection pooling and management
-            - Transaction handling
-            - Data validation and sanitization
-            - Migration safety
-
-            **For Test Files:**
-            - Test coverage and edge cases
-            - Mock usage and test isolation
-            - AAA (Arrange-Act-Assert) pattern
-            - Integration vs unit test appropriateness
-            - Test performance and reliability
-
-            **For API/Web Interface Code:**
-            - Input validation and sanitization
-            - Authentication and authorization
-            - Rate limiting and security headers
-            - Error handling and logging
-            - Performance and caching strategies
-
-            **General Code Quality:**
-            - Code maintainability and readability
-            - Performance optimizations
-            - Security vulnerabilities
-            - Documentation completeness
-            - Adherence to project coding standards
-
             ${{ github.event.pull_request.author_association == 'FIRST_TIME_CONTRIBUTOR' &&
             'Be especially encouraging and provide detailed explanations for any suggestions. Include links to documentation where helpful. Focus on learning opportunities and positive reinforcement while maintaining code quality standards.' ||
-<<<<<<< HEAD
             'Be constructive, specific, and provide actionable feedback. Focus on Discord bot architecture, TypeScript best practices, and container-based microservices patterns.' }}
 
             **Security & Performance Focus:**
@@ -183,7 +119,4 @@
         if: failure()
         run: |
           rm -f lint-output.txt typecheck-output.txt test-output.txt
-          echo "Cleaned up temporary files"
-=======
-            'Be constructive, specific, and provide actionable feedback. Focus on Discord bot architecture, TypeScript best practices, and container-based microservices patterns.' }}
->>>>>>> 8ed67735
+          echo "Cleaned up temporary files"