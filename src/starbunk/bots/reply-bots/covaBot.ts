import { Message, TextChannel } from 'discord.js';
import userId from '../../../discord/userId';
import { isDebugMode } from '../../../environment';
import { getDiscordClient, getDiscordService, getLLMManager } from '../../../services/bootstrap';
import { LLMProviderType } from '../../../services/llm/llmFactory';
import { PromptType } from '../../../services/llm/promptManager';
import { logger } from '../../../services/logger';
import { PerformanceTimer, TimeUnit, formatRelativeTime, isOlderThan } from '../../../utils/time';
import { BotIdentity } from '../../types/botIdentity';
import { CovaBotConfig } from '../config/covaBotConfig';
import ReplyBot from '../replyBot';

// Create performance timer for CovaBot operations
const perfTimer = PerformanceTimer.getInstance();

// Decision prompt for CovaBot response
const covaResponseDecisionPrompt = `You are helping determine if a Discord message should get a response from a bot.
Answer with ONE of these options only: YES, LIKELY, UNLIKELY, or NO.
Respond to messages that:
- Ask the bot a direct question
- Explicitly invite the bot to comment
- Discuss topics the bot would have interesting input on
- Continue a conversation the bot is already in
Do NOT respond to:
- Messages that aren't looking for a response
- Commands for other bots
- Technical discussions or code that don't need the bot's input
- Messages that don't seem to be seeking further conversation`;

export default class CovaBot extends ReplyBot {
	private _botIdentity: BotIdentity;
	private _lastProcessedMessageId: string = '';
	// Store timestamps of recent responses by channel ID
	private _recentResponses: Map<string, Date> = new Map();
	// LLM decision cache to avoid repeated similar requests
	private _decisionCache: Map<string, { decision: boolean; timestamp: Date }> = new Map();

	constructor() {
		super();
		perfTimer.mark('covabot-init');
		logger.debug(`[${this.defaultBotName}] Initializing CovaBot with extensive logging`);
		console.log(`[${this.defaultBotName}] Initializing CovaBot with extensive logging`);

		// Initialize with default values
		this._botIdentity = {
			botName: CovaBotConfig.Name,
			avatarUrl: CovaBotConfig.Avatars.Default
		};
		logger.debug(`[${this.defaultBotName}] Initial bot identity: ${JSON.stringify(this._botIdentity)}`);

		// Very explicit debug mode check for verification
		if (isDebugMode()) {
			this.updateBotIdentity();

			logger.warn(`[${this.defaultBotName}] DEBUG MODE IS ACTIVE - WILL ONLY RESPOND TO COVA MESSAGES`);
			console.log(`[${this.defaultBotName}] DEBUG MODE IS ACTIVE - WILL ONLY RESPOND TO COVA MESSAGES`);
		} else {
			logger.warn(`[${this.defaultBotName}] Normal mode - will ignore messages from Cova`);
			console.log(`[${this.defaultBotName}] Normal mode - will ignore messages from Cova`);
		}

		logger.debug(`[${this.defaultBotName}] Configuration loaded: ResponseRate=${CovaBotConfig.ResponseRate}, IgnoreUsers=${JSON.stringify(CovaBotConfig.IgnoreUsers)}`);
		logger.debug(`[${this.defaultBotName}] Patterns: Mention=${CovaBotConfig.Patterns.Mention}, Question=${CovaBotConfig.Patterns.Question}, AtMention=${CovaBotConfig.Patterns.AtMention}`);

		// Initialize periodic stats logging
		this.logPeriodicStats();

		const initTime = perfTimer.measure('covabot-init');
		logger.debug(`[${this.defaultBotName}] Initialization completed in ${initTime}ms`);
	}

	public get botIdentity(): BotIdentity {
		logger.debug(`[${this.defaultBotName}] Getting bot identity`);
		// Update identity before returning
		this.updateBotIdentity();
		logger.debug(`[${this.defaultBotName}] Returning bot identity: ${JSON.stringify(this._botIdentity)}`);
		return this._botIdentity;
	}

	private updateBotIdentity(): void {
		try {
			logger.debug(`[${this.defaultBotName}] Attempting to update bot identity from Discord service...`);
			const previousIdentity = JSON.stringify(this._botIdentity);

			try {
				// Try to get Cova's identity
				this._botIdentity = getDiscordService().getMemberAsBotIdentity(userId.Cova);
				logger.debug(`[${this.defaultBotName}] Bot identity updated: ${previousIdentity} -> ${JSON.stringify(this._botIdentity)}`);
			} catch (idError) {
				// If we can't find the member during initialization, set up a one-time retry when the client is ready
				logger.warn(`[${this.defaultBotName}] Failed to update bot identity: ${idError instanceof Error ? idError.message : String(idError)}`);
				logger.debug(`[${this.defaultBotName}] Using fallback identity: ${JSON.stringify(this._botIdentity)}`);

				// Set up a one-time retry when Discord client is fully ready and connected
				const client = getDiscordClient();

				// If client is already ready, set a timeout to try again in a few seconds
				if (client.isReady()) {
					logger.debug(`[${this.defaultBotName}] Client is ready, scheduling identity update in 5 seconds`);
					setTimeout(() => {
						try {
							logger.debug(`[${this.defaultBotName}] Retry: Attempting to update bot identity...`);
							this._botIdentity = getDiscordService().getMemberAsBotIdentity(userId.Cova);
							logger.debug(`[${this.defaultBotName}] Retry successful, bot identity updated: ${JSON.stringify(this._botIdentity)}`);
						} catch (retryError) {
							logger.warn(`[${this.defaultBotName}] Retry failed to update bot identity: ${retryError instanceof Error ? retryError.message : String(retryError)}`);
							logger.debug(`[${this.defaultBotName}] Continuing with fallback identity: ${JSON.stringify(this._botIdentity)}`);
						}
					}, 5000);
				} else {
					// If client isn't ready yet, wait for the ready event
					logger.debug(`[${this.defaultBotName}] Client not ready, setting up identity update on ready event`);
					client.once('ready', () => {
						setTimeout(() => {
							try {
								logger.debug(`[${this.defaultBotName}] Client now ready, attempting to update bot identity...`);
								this._botIdentity = getDiscordService().getMemberAsBotIdentity(userId.Cova);
								logger.debug(`[${this.defaultBotName}] Client ready event: bot identity updated: ${JSON.stringify(this._botIdentity)}`);
							} catch (readyError) {
								logger.warn(`[${this.defaultBotName}] Ready event failed to update bot identity: ${readyError instanceof Error ? readyError.message : String(readyError)}`);
								logger.debug(`[${this.defaultBotName}] Continuing with fallback identity: ${JSON.stringify(this._botIdentity)}`);
							}
						}, 2000); // Wait a bit after ready event to ensure guilds are loaded
					});
				}
			}
		} catch (error) {
			// Silently keep using existing identity
			logger.warn(`[${this.defaultBotName}] Error in updateBotIdentity: ${error instanceof Error ? error.message : String(error)}`);
			logger.debug(`[${this.defaultBotName}] Continuing with existing identity: ${JSON.stringify(this._botIdentity)}`);
		}
	}

	protected shouldSkipMessage(message: Message): boolean {
		const authorId = message.author.id;
		const authorUsername = message.author.username;
		const channelId = message.channelId;
		const channelName = message.channel.type === 0 ? (message.channel as TextChannel).name : 'DM/unknown';
		const messageContent = message.content.toLowerCase();
		const mentionsCova = messageContent.includes('cova');

		logger.debug(`[${this.defaultBotName}] shouldSkipMessage: Evaluating message from ${authorUsername} (${authorId}) in ${channelName} (${channelId})`);
		logger.debug(`[${this.defaultBotName}] shouldSkipMessage: Message content: "${message.content}"`);
		logger.debug(`[${this.defaultBotName}] shouldSkipMessage: Contains 'cova': ${mentionsCova}`);

		// Skip base class conditions
		if (super.shouldSkipMessage(message)) {
			logger.debug(`[${this.defaultBotName}] shouldSkipMessage: Base class says to skip message from ${authorUsername}`);
			if (mentionsCova) {
				logger.debug(`[${this.defaultBotName}] ❌ SKIPPING MESSAGE CONTAINING 'COVA' (base class rule): "${message.content}"`);
			}
			return true;
		}

		const isFromCova = authorId === userId.Cova;
		// In debug mode, ONLY respond to Cova's messages
		if (isDebugMode()) {
			if (!isFromCova) {
				return true;
			}
		}

		if (isFromCova) {
			return true;
		}

		return false;
	}

	public async processMessage(message: Message): Promise<void> {
		// Check for performance stats command
		if (message.content.toLowerCase() === '!covabot-stats' && (message.author.id === userId.Cova || isDebugMode())) {
			await this.sendPerformanceStats(message.channel as TextChannel);
			return;
		}

		// Use the performance timer for the entire message processing
		perfTimer.mark(`process-message-${message.id}`);

		// Always log every message the bot sees, for debugging purposes
		const authorId = message.author.id;
		const authorUsername = message.author.username;
		const channelId = message.channelId;
		const channelName = message.channel.type === 0 ? (message.channel as TextChannel).name : 'DM/unknown';
		const messageId = message.id;
		const contentPreview = message.content.substring(0, 100) + (message.content.length > 100 ? '...' : '');
		const messageContent = message.content.toLowerCase();
		const containsCova = messageContent.includes('cova');

		// Global log for ALL messages, regardless of processing
		logger.debug(`[${this.defaultBotName}] 👁️ SAW MESSAGE: ${messageId} from ${authorUsername} (${authorId}) in ${channelName} (${channelId})`);
		if (containsCova) {
			logger.debug(`[${this.defaultBotName}] 🔍 MESSAGE CONTAINS 'COVA': "${message.content}"`);
		}

		const startTime = Date.now();
		logger.debug(`[${this.defaultBotName}] ========== PROCESS MESSAGE START ==========`);
		logger.debug(`[${this.defaultBotName}] Processing message ${messageId} from ${authorUsername} (${authorId})`);
		logger.debug(`[${this.defaultBotName}] Channel: ${channelName} (${channelId})`);
		logger.debug(`[${this.defaultBotName}] Content: "${contentPreview}"`);
		logger.debug(`[${this.defaultBotName}] Contains 'cova': ${containsCova}`);

		try {
			// Skip duplicate processing
			if (message.id === this._lastProcessedMessageId) {
				logger.debug(`[${this.defaultBotName}] Skipping duplicate processing of message ${messageId}`);
				return;
			}

			logger.debug(`[${this.defaultBotName}] Setting last processed message ID: ${messageId}`);
			this._lastProcessedMessageId = message.id;

			// Parse message for different types of mentions
			const isDirectMention = message.mentions.has(message.client.user?.id || '');
			const isRawAtMention = CovaBotConfig.Patterns.AtMention?.test(message.content) || false;

			// Get Cova's current nickname from botIdentity
			const covaNickname = this._botIdentity.botName;

			// Create a dynamic pattern for the current nickname (case-insensitive)
			const dynamicNamePattern = new RegExp(`\\b${covaNickname}\\b`, 'i');

			// Create a dynamic question pattern with the current nickname
			const questionIndicators = '\\?|what|how|why|when|where|who|which|is|are|can|could|should|would|will';
			const dynamicQuestionPattern = new RegExp(`\\b${covaNickname}\\b.*(${questionIndicators})`, 'i');

			// Check for mentions using both the config pattern and the dynamic nickname pattern
			const isNameMention = CovaBotConfig.Patterns.Mention.test(message.content) || dynamicNamePattern.test(message.content);
			const isQuestion = CovaBotConfig.Patterns.Question.test(message.content) || dynamicQuestionPattern.test(message.content);

			// Check if this is a reply to Cova or CovaBot's message
			const isReplyToCova = message.reference?.messageId &&
				message.channel.messages.cache.get(message.reference.messageId)?.author.id === userId.Cova;
			const isReplyToCovaBot = message.reference?.messageId &&
				message.channel.messages.cache.get(message.reference.messageId)?.author.id === message.client.user?.id;
			const isReplyToEither = isReplyToCova || isReplyToCovaBot;

			// Log all mention details
			logger.debug(`[${this.defaultBotName}] FULL Message content: "${message.content}"`);
			logger.debug(`[${this.defaultBotName}] Mention detection results:`);
			logger.debug(`[${this.defaultBotName}]   - Direct @ mention (Discord API): ${isDirectMention}`);
			logger.debug(`[${this.defaultBotName}]   - Raw @ mention (regex): ${isRawAtMention}`);
			logger.debug(`[${this.defaultBotName}]   - Current nickname: ${covaNickname}`);
			logger.debug(`[${this.defaultBotName}]   - Dynamic nickname match: ${dynamicNamePattern.test(message.content)}`);
			logger.debug(`[${this.defaultBotName}]   - Config pattern match: ${CovaBotConfig.Patterns.Mention.test(message.content)}`);
			logger.debug(`[${this.defaultBotName}]   - Name mention (either pattern): ${isNameMention}`);
			logger.debug(`[${this.defaultBotName}]   - Dynamic question match: ${dynamicQuestionPattern.test(message.content)}`);
			logger.debug(`[${this.defaultBotName}]   - Config question match: ${CovaBotConfig.Patterns.Question.test(message.content)}`);
			logger.debug(`[${this.defaultBotName}]   - Question for Cova (either pattern): ${isQuestion}`);
			logger.debug(`[${this.defaultBotName}]   - Reply to Cova: ${isReplyToCova}`);
			logger.debug(`[${this.defaultBotName}]   - Reply to CovaBot: ${isReplyToCovaBot}`);

			if (isNameMention) {
				const nameMatch = message.content.match(CovaBotConfig.Patterns.Mention);
				logger.debug(`[${this.defaultBotName}]   - Name match found: "${nameMatch?.[0] || 'unknown match'}"`);
			}

			if (isQuestion) {
				const questionMatch = message.content.match(CovaBotConfig.Patterns.Question);
				logger.debug(`[${this.defaultBotName}]   - Question match found: "${questionMatch?.[0] || 'unknown match'}"`);
			}

			// Check if we've recently replied in this channel (within last 60 seconds)
			const lastResponseTime = this._recentResponses.get(message.channelId);
			const inConversation = lastResponseTime ? !isOlderThan(lastResponseTime, 60, TimeUnit.SECOND) : false;
			logger.debug(`[${this.defaultBotName}] In active conversation: ${inConversation}`);
			if (inConversation) {
				logger.debug(`[${this.defaultBotName}] Recently active in channel ${channelName} (${channelId})`);
			}

			// Always respond to direct @ mentions with highest priority
			if (isDirectMention || isRawAtMention) {
				logger.debug(`[${this.defaultBotName}] @ mention detected, responding with highest priority`);
				const responseStart = Date.now();
				await this.generateAndSendResponse(message);
				logger.debug(`[${this.defaultBotName}] @ mention response generated and sent in ${Date.now() - responseStart}ms`);
				this.updateRecentResponses(message.channelId);
				logger.debug(`[${this.defaultBotName}] Updated recent responses for channel ${channelId}`);
				logger.debug(`[${this.defaultBotName}] Total @ mention processing time: ${Date.now() - startTime}ms`);
				logger.debug(`[${this.defaultBotName}] ========== PROCESS MESSAGE END (@ MENTION) ==========`);
				return;
			}

			// High priority for replies to Cova's or CovaBot's messages
			if (isReplyToEither) {
				logger.debug(`[${this.defaultBotName}] Reply to ${isReplyToCova ? 'Cova' : 'CovaBot'} detected, responding with high priority`);
				const responseStart = Date.now();
				await this.generateAndSendResponse(message);
				logger.debug(`[${this.defaultBotName}] Reply response generated and sent in ${Date.now() - responseStart}ms`);
				this.updateRecentResponses(message.channelId);
				logger.debug(`[${this.defaultBotName}] Updated recent responses for channel ${channelId}`);
				logger.debug(`[${this.defaultBotName}] Total reply processing time: ${Date.now() - startTime}ms`);
				logger.debug(`[${this.defaultBotName}] ========== PROCESS MESSAGE END (REPLY) ==========`);
				return;
			}

			// High priority for direct questions that include Cova's name
			if (isQuestion) {
				logger.debug(`[${this.defaultBotName}] Question directed at Cova detected, responding with high priority`);
				const responseStart = Date.now();
				await this.generateAndSendResponse(message);
				logger.debug(`[${this.defaultBotName}] Question response generated and sent in ${Date.now() - responseStart}ms`);
				this.updateRecentResponses(message.channelId);
				logger.debug(`[${this.defaultBotName}] Updated recent responses for channel ${channelId}`);
				logger.debug(`[${this.defaultBotName}] Total question processing time: ${Date.now() - startTime}ms`);
				logger.debug(`[${this.defaultBotName}] ========== PROCESS MESSAGE END (QUESTION) ==========`);
				return;
			}

			// For name mentions or other messages, use LLM to decide if it's worth responding
			logger.debug(`[${this.defaultBotName}] Invoking LLM decision for response worthiness`);
			const llmDecisionStart = Date.now();
			const shouldRespond = await this.shouldRespondToMessage(
				message.content,
				inConversation,
				isNameMention,
				Boolean(isReplyToEither),
				dynamicNamePattern
			);
			logger.debug(`[${this.defaultBotName}] LLM decision completed in ${Date.now() - llmDecisionStart}ms: shouldRespond=${shouldRespond}`);

			if (shouldRespond) {
				logger.debug(`[${this.defaultBotName}] LLM decided to respond to this message`);
				const responseStart = Date.now();
				await this.generateAndSendResponse(message);
				logger.debug(`[${this.defaultBotName}] Response generated and sent in ${Date.now() - responseStart}ms`);
				this.updateRecentResponses(message.channelId);
				logger.debug(`[${this.defaultBotName}] Updated recent responses for channel ${channelId}`);
			} else {
				logger.debug(`[${this.defaultBotName}] LLM decided not to respond to this message`);
			}

			// Add performance timing at the end
			const processingTime = perfTimer.measure(`process-message-${message.id}`);
			logger.debug(`[${this.defaultBotName}] Total message processing time: ${processingTime}ms`);
			logger.debug(`[${this.defaultBotName}] ========== PROCESS MESSAGE END ==========`);
		} catch (error) {
			// Ensure we still capture timing even if there's an error
			perfTimer.measure(`process-message-${message.id}`);
			logger.error(`[${this.defaultBotName}] Error processing message:`, error as Error);
			logger.debug(`[${this.defaultBotName}] Error stack: ${(error as Error).stack}`);
			logger.debug(`[${this.defaultBotName}] ========== PROCESS MESSAGE END (ERROR) ==========`);
		}
	}

	private updateRecentResponses(channelId: string): void {
		const now = new Date();
		logger.debug(`[${this.defaultBotName}] Adding channel ${channelId} to recent responses at ${now.toISOString()}`);

		// Store current timestamp for this channel
		this._recentResponses.set(channelId, now);

		// Clean up old entries every 10 minutes to prevent memory leaks
		// No need for immediate timeouts that can be missed if the process restarts
		this.cleanupOldResponses();
	}

	private cleanupOldResponses(): void {
		// Only run cleanup if we have enough entries to be worth checking
		if (this._recentResponses.size > 10) {
			const now = new Date();
			let cleanupCount = 0;

			// Remove entries older than 2 minutes
			for (const [channelId, timestamp] of this._recentResponses.entries()) {
				if (isOlderThan(timestamp, 2, TimeUnit.MINUTE, now)) {
					this._recentResponses.delete(channelId);
					cleanupCount++;
					logger.debug(`[${this.defaultBotName}] Removed channel ${channelId} from recent responses - ${formatRelativeTime(timestamp, now)}`);
				}
			}

			if (cleanupCount > 0) {
				logger.debug(`[${this.defaultBotName}] Cleaned up ${cleanupCount} expired channel entries, ${this._recentResponses.size} remaining`);
			}
		}
	}

	private async shouldRespondToMessage(content: string, inConversation: boolean, isNameMention: boolean = false, isReplyToEither: boolean = false, dynamicNamePattern: RegExp): Promise<boolean> {
		// Use performance timer for this operation
		return await PerformanceTimer.time('shouldRespondToMessage', async () => {
			const startTime = Date.now();
			logger.debug(`[${this.defaultBotName}] ========== SHOULD RESPOND EVALUATION START ==========`);
			logger.debug(`[${this.defaultBotName}] Evaluating whether to respond to: "${content.substring(0, 100)}${content.length > 100 ? '...' : ''}"`);
			logger.debug(`[${this.defaultBotName}] Context: inConversation=${inConversation}, isNameMention=${isNameMention}, isReplyToEither=${isReplyToEither}`);

			try {
				// Create a cache key from the content and context
				// Normalize content to reduce redundant cache entries for similar messages
				const normalizedContent = content.toLowerCase().trim().substring(0, 50);
				const cacheKey = `${normalizedContent}|${inConversation}|${isNameMention}|${isReplyToEither}|${dynamicNamePattern.test(content)}`;

				// Check cache first
				const cachedDecision = this._decisionCache.get(cacheKey);
				if (cachedDecision && !isOlderThan(cachedDecision.timestamp, 30, TimeUnit.SECOND)) {
					logger.debug(`[${this.defaultBotName}] Using cached decision from ${formatRelativeTime(cachedDecision.timestamp)}: ${cachedDecision.decision}`);
					return cachedDecision.decision;
				}

				// Add context about mentions to help the LLM make better decisions
				let mentionContext = "";
				if (isReplyToEither) {
					mentionContext = "The message is a reply to Cova or CovaBot.";
				} else if (isNameMention) {
					// Include the current nickname information
					if (dynamicNamePattern.test(content)) {
						mentionContext = `The message mentions Cova by current nickname "${this._botIdentity.botName}".`;
					} else {
						mentionContext = "The message mentions Cova by a known name (not with @).";
					}
				} else {
					mentionContext = "The message does not directly mention Cova.";
				}

				const userPrompt = `Message: "${content}"
${inConversation ? "Part of an ongoing conversation where Cova recently replied." : "New conversation Cova hasn't joined yet."}
${mentionContext}`;

				logger.debug(`[${this.defaultBotName}] Prompt for LLM decision:\n${userPrompt}`);
				logger.debug(`[${this.defaultBotName}] System prompt length: ${covaResponseDecisionPrompt.length} characters`);
				logger.debug(`[${this.defaultBotName}] User prompt length: ${userPrompt.length} characters`);

				// Use a fast, small model for quick decision
				logger.debug(`[${this.defaultBotName}] Sending LLM request for response decision`);

				let llmResponse;
				try {
					const llmStartTime = Date.now();
					llmResponse = await getLLMManager().createCompletion({
						model: process.env.OLLAMA_DEFAULT_MODEL || 'gemma3:4b',
						messages: [
							{ role: "system", content: covaResponseDecisionPrompt },
							{ role: "user", content: userPrompt }
						],
						temperature: 0.1,
						maxTokens: 5
					});
					logger.debug(`[${this.defaultBotName}] LLM response received in ${Date.now() - llmStartTime}ms`);
				} catch (llmError) {
					logger.warn(`[${this.defaultBotName}] LLM service error: ${llmError instanceof Error ? llmError.message : String(llmError)}`);
					throw new Error('LLM service unavailable');
				}

				const rawResponse = llmResponse.content;
				const response = rawResponse.toUpperCase();
				logger.debug(`[${this.defaultBotName}] Raw LLM response: "${rawResponse}"`);
				logger.debug(`[${this.defaultBotName}] Normalized response: "${response}"`);

				// Determine probability based on the response, with higher probabilities for replies and name mentions
				let probability = 0;
				let probabilitySource = "";
				if (response.includes("YES")) {
<<<<<<< HEAD
					probability = isReplyToEither ? 0.8 : (isNameMention ? 0.7 : (inConversation ? 0.6 : 0.5));
					probabilitySource = "YES response";
				} else if (response.includes("LIKELY")) {
					probability = isReplyToEither ? 0.6 : (isNameMention ? 0.5 : (inConversation ? 0.3 : 0.2));
					probabilitySource = "LIKELY response";
				} else if (response.includes("UNLIKELY")) {
					probability = isReplyToEither ? 0.3 : (isNameMention ? 0.2 : (inConversation ? 0.1 : 0.05));
					probabilitySource = "UNLIKELY response";
				} else {
					probability = isReplyToEither ? 0.2 : (isNameMention ? 0.1 : (inConversation ? 0.05 : 0.01));
=======
					probability = isNameMention ? 0.4 : (inConversation ? 0.3 : 0.2);
					probabilitySource = "YES response";
				} else if (response.includes("LIKELY")) {
					probability = isNameMention ? 0.2 : (inConversation ? 0.15 : 0.1);
					probabilitySource = "LIKELY response";
				} else if (response.includes("UNLIKELY")) {
					probability = isNameMention ? 0.1 : (inConversation ? 0.05 : 0.02);
					probabilitySource = "UNLIKELY response";
				} else {
					probability = isNameMention ? 0.05 : (inConversation ? 0.02 : 0.01);
>>>>>>> 72a43dfd
					probabilitySource = "NO/unrecognized response";
				}

				logger.debug(`[${this.defaultBotName}] Assigned probability ${probability} based on ${probabilitySource}`);
				logger.debug(`[${this.defaultBotName}] Factors: isReplyToEither=${isReplyToEither}, isNameMention=${isNameMention}, inConversation=${inConversation}`);

				// Apply randomization to avoid predictability
				const random = Math.random();
				const shouldRespond = random < probability;
				logger.debug(`[${this.defaultBotName}] Random roll: ${random} vs threshold ${probability} = ${shouldRespond ? "RESPOND" : "DON'T RESPOND"}`);

				// Cache the decision for future similar messages
				this._decisionCache.set(cacheKey, {
					decision: shouldRespond,
					timestamp: new Date()
				});

				// Cleanup old cache entries periodically
				if (this._decisionCache.size > 20) {
					this.cleanupDecisionCache();
				}

				logger.debug(`[${this.defaultBotName}] Total evaluation time: ${Date.now() - startTime}ms`);
				logger.debug(`[${this.defaultBotName}] ========== SHOULD RESPOND EVALUATION END ==========`);
				return shouldRespond;
			} catch (error) {
				logger.error(`[${this.defaultBotName}] Error deciding whether to respond:`, error as Error);
				logger.debug(`[${this.defaultBotName}] Error stack: ${(error as Error).stack}`);

<<<<<<< HEAD
				// Fall back to simple randomization with higher probability for name mentions and replies
				const baseRate = isReplyToEither ? 0.6 : (isNameMention ? 0.4 : (inConversation ? 0.15 : CovaBotConfig.ResponseRate));
=======
				// Fall back to simple randomization with lower probability for name mentions
				const baseRate = isNameMention ? 0.2 : (inConversation ? 0.1 : CovaBotConfig.ResponseRate);
>>>>>>> 72a43dfd
				const random = Math.random();
				const shouldRespond = random < baseRate;
				logger.debug(`[${this.defaultBotName}] Fallback random roll: ${random} vs threshold ${baseRate} = ${shouldRespond ? "RESPOND" : "DON'T RESPOND"}`);

				logger.debug(`[${this.defaultBotName}] Total evaluation time (with error): ${Date.now() - startTime}ms`);
				logger.debug(`[${this.defaultBotName}] ========== SHOULD RESPOND EVALUATION END (ERROR) ==========`);
				return shouldRespond;
			}
		});
	}

	private cleanupDecisionCache(): void {
		const now = new Date();
		let cleanupCount = 0;

		// Remove entries older than 2 minutes
		for (const [cacheKey, cacheEntry] of this._decisionCache.entries()) {
			if (isOlderThan(cacheEntry.timestamp, 2, TimeUnit.MINUTE, now)) {
				this._decisionCache.delete(cacheKey);
				cleanupCount++;
			}
		}

		if (cleanupCount > 0) {
			logger.debug(`[${this.defaultBotName}] Cleaned up ${cleanupCount} expired decision cache entries, ${this._decisionCache.size} remaining`);
		}
	}

	private async generateAndSendResponse(message: Message): Promise<void> {
		// Use performance timer for this operation
		return await PerformanceTimer.time('generateAndSendResponse', async () => {
			const startTime = Date.now();
			const authorId = message.author.id;
			const authorUsername = message.author.username;
			const channelId = message.channelId;
			const channelName = message.channel.type === 0 ? (message.channel as TextChannel).name : 'DM/unknown';
			const contentPreview = message.content.substring(0, 100) + (message.content.length > 100 ? '...' : '');

			logger.debug(`[${this.defaultBotName}] ========== RESPONSE GENERATION START ==========`);
			logger.debug(`[${this.defaultBotName}] Generating response to message from ${authorUsername} (${authorId})`);
			logger.debug(`[${this.defaultBotName}] Message content: "${contentPreview}"`);
			logger.debug(`[${this.defaultBotName}] Channel: ${channelName} (${channelId})`);

			try {
				logger.debug(`[${this.defaultBotName}] Sending request to LLM for Cova emulation`);
				const llmStartTime = Date.now();
				let response;

				try {
					response = await getLLMManager().createPromptCompletion(
						PromptType.COVA_EMULATOR,
						message.content,
						{
							temperature: 0.7,
							maxTokens: 150,
							providerType: LLMProviderType.OLLAMA,
							fallbackToDefault: true
						}
					);
					logger.debug(`[${this.defaultBotName}] LLM response received in ${Date.now() - llmStartTime}ms`);
				} catch (llmError) {
					logger.warn(`[${this.defaultBotName}] LLM service error: ${llmError instanceof Error ? llmError.message : String(llmError)}`);
					// If LLM fails, use one of these fallback responses
					const fallbackResponses = [
						"Yeah, that's pretty cool.",
						"Interesting.",
						"Hmm, I see what you mean.",
						"I'm not sure about that.",
						"That's wild.",
						"Neat.",
						"lol",
						"👀",
						"Tell me more about that."
					];
					response = fallbackResponses[Math.floor(Math.random() * fallbackResponses.length)];
					logger.debug(`[${this.defaultBotName}] Using fallback response: "${response}"`);
				}

				logger.debug(`[${this.defaultBotName}] Raw LLM response: "${response}"`);

				if (!response || response.trim() === '') {
					logger.debug(`[${this.defaultBotName}] Received empty response from LLM, using fallback response`);
					response = "Yeah, that's pretty cool.";
				}

				logger.debug(`[${this.defaultBotName}] Final response to send: "${response}"`);
				logger.debug(`[${this.defaultBotName}] Sending reply via ReplyBot.sendReply`);

				const sendStartTime = Date.now();
				await this.sendReply(message.channel as TextChannel, response);
				logger.debug(`[${this.defaultBotName}] Reply sent in ${Date.now() - sendStartTime}ms`);

				logger.debug(`[${this.defaultBotName}] Total response generation and sending time: ${Date.now() - startTime}ms`);
				logger.debug(`[${this.defaultBotName}] ========== RESPONSE GENERATION END ==========`);
			} catch (error) {
				logger.error(`[${this.defaultBotName}] Error generating response:`, error as Error);
				logger.debug(`[${this.defaultBotName}] Error stack: ${(error as Error).stack}`);
				logger.debug(`[${this.defaultBotName}] ========== RESPONSE GENERATION END (ERROR) ==========`);
			}
		});
	}

	/**
	 * Send performance statistics to a channel
	 */
	private async sendPerformanceStats(channel: TextChannel): Promise<void> {
		const stats = perfTimer.getStatsString();
		logger.debug(`[${this.defaultBotName}] Sending performance stats to ${channel.name} (${channel.id})`);
		logger.debug(`[${this.defaultBotName}] Stats: ${stats}`);

		await this.sendReply(channel, `\`\`\`\n${stats}\n\`\`\``);
		logger.debug(`[${this.defaultBotName}] Performance stats sent`);
	}

	// Every hour, log performance stats
	private logPeriodicStats(): void {
		setInterval(() => {
			const stats = perfTimer.getStatsString();
			logger.info(`[${this.defaultBotName}] Hourly performance stats:\n${stats}`);

			// Reset after logging to avoid memory growth
			if (perfTimer.getStats()['process-message-*']?.count > 1000) {
				logger.info(`[${this.defaultBotName}] Resetting performance stats after reaching threshold`);
				perfTimer.reset();
			}
		}, TimeUnit.HOUR);
	}
}
<|MERGE_RESOLUTION|>--- conflicted
+++ resolved
@@ -450,18 +450,6 @@
 				let probability = 0;
 				let probabilitySource = "";
 				if (response.includes("YES")) {
-<<<<<<< HEAD
-					probability = isReplyToEither ? 0.8 : (isNameMention ? 0.7 : (inConversation ? 0.6 : 0.5));
-					probabilitySource = "YES response";
-				} else if (response.includes("LIKELY")) {
-					probability = isReplyToEither ? 0.6 : (isNameMention ? 0.5 : (inConversation ? 0.3 : 0.2));
-					probabilitySource = "LIKELY response";
-				} else if (response.includes("UNLIKELY")) {
-					probability = isReplyToEither ? 0.3 : (isNameMention ? 0.2 : (inConversation ? 0.1 : 0.05));
-					probabilitySource = "UNLIKELY response";
-				} else {
-					probability = isReplyToEither ? 0.2 : (isNameMention ? 0.1 : (inConversation ? 0.05 : 0.01));
-=======
 					probability = isNameMention ? 0.4 : (inConversation ? 0.3 : 0.2);
 					probabilitySource = "YES response";
 				} else if (response.includes("LIKELY")) {
@@ -472,7 +460,6 @@
 					probabilitySource = "UNLIKELY response";
 				} else {
 					probability = isNameMention ? 0.05 : (inConversation ? 0.02 : 0.01);
->>>>>>> 72a43dfd
 					probabilitySource = "NO/unrecognized response";
 				}
 
@@ -502,13 +489,8 @@
 				logger.error(`[${this.defaultBotName}] Error deciding whether to respond:`, error as Error);
 				logger.debug(`[${this.defaultBotName}] Error stack: ${(error as Error).stack}`);
 
-<<<<<<< HEAD
-				// Fall back to simple randomization with higher probability for name mentions and replies
-				const baseRate = isReplyToEither ? 0.6 : (isNameMention ? 0.4 : (inConversation ? 0.15 : CovaBotConfig.ResponseRate));
-=======
 				// Fall back to simple randomization with lower probability for name mentions
 				const baseRate = isNameMention ? 0.2 : (inConversation ? 0.1 : CovaBotConfig.ResponseRate);
->>>>>>> 72a43dfd
 				const random = Math.random();
 				const shouldRespond = random < baseRate;
 				logger.debug(`[${this.defaultBotName}] Fallback random roll: ${random} vs threshold ${baseRate} = ${shouldRespond ? "RESPOND" : "DON'T RESPOND"}`);
