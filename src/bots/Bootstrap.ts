--- conflicted
+++ resolved
@@ -2,11 +2,8 @@
 import ReplyBot from './ReplyBot';
 import BlueBot from './reply-bots/Bluebot';
 import Botbot from './reply-bots/Botbot';
-<<<<<<< HEAD
 import GundamBot from './reply-bots/GundamBot';
-=======
 import HoldBot from './reply-bots/HoldBot';
->>>>>>> ef2f0237
 
 const bots = new Map<string, ReplyBot>();
 
@@ -17,9 +14,6 @@
 export default (client: Client): void => {
   registerBot(new BlueBot(client));
   registerBot(new Botbot(client));
-<<<<<<< HEAD
   registerBot(new GundamBot(client));
-=======
   registerBot(new HoldBot(client));
->>>>>>> ef2f0237
 };