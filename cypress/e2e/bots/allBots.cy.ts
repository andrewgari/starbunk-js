--- conflicted
+++ resolved
@@ -1,10 +1,7 @@
 /// <reference types="cypress" />
-<<<<<<< HEAD
+import channelIDs from '../../../src/discord/channelIDs';
 import { testBot, testBotNoResponse } from '../../support/botTestHelper';
 import '../../support/index.d.ts';
-=======
-import channelIDs from '../../../src/discord/channelIDs';
->>>>>>> d6fd90f2
 
 /**
  * E2E tests for all bots in a single file
@@ -17,41 +14,44 @@
 		cy.initDiscordClient();
 	});
 
-<<<<<<< HEAD
-	// Test each bot with its trigger pattern and expected response
-
-	describe('Spider-Bot', () => {
-		testBot({
-			botName: 'Spider-Bot',
-			triggerMessage: 'I love spiderman movies!',
-			expectedResponsePattern: /Hey, it's "\*\*Spider-Man\*\*"! Don't forget the hyphen! Not Spiderman, that's dumb/
-		});
-
-		testBotNoResponse('Spider-Bot', 'Spider-Man is awesome!');
-	});
-
-	describe('Sheesh-Bot', () => {
-		testBot({
-			botName: 'Sheesh-Bot',
-			triggerMessage: 'sheesh that was amazing',
-			expectedResponsePattern: /sh(e+)sh/i
-		});
-	});
-
-	describe('Pickle-Bot', () => {
-		testBot({
-			botName: 'Pickle-Bot',
-			triggerMessage: 'I turned myself into a pickle',
-			expectedResponsePattern: /pickle/i
-		});
-	});
-
-	describe('Nice-Bot', () => {
-		testBot({
-			botName: 'Nice-Bot',
-			triggerMessage: 'The answer is 69',
-			expectedResponsePattern: /nice/i
-		});
+	// Spider-Bot
+	it('Spider-Bot should respond to "I love spiderman movies!"', () => {
+		cy.sendDiscordMessage(
+			'I love spiderman movies!',
+			'Spider-Bot',
+			/Hey, it's "\*\*Spider-Man\*\*"! Don't forget the hyphen! Not Spiderman, that's dumb/,
+			channelIDs.NebulaChat
+		);
+	});
+
+	// Sheesh-Bot
+	it('Sheesh-Bot should respond to "sheesh that was amazing"', () => {
+		cy.sendDiscordMessage(
+			'sheesh that was amazing',
+			'Sheesh-Bot',
+			/sh(e+)sh/i,
+			channelIDs.NebulaChat
+		);
+	});
+
+	// Pickle-Bot
+	it('Pickle-Bot should respond to "I turned myself into a pickle"', () => {
+		cy.sendDiscordMessage(
+			'I turned myself into a pickle',
+			'Pickle-Bot',
+			/pickle/i,
+			channelIDs.NebulaChat
+		);
+	});
+
+	// Nice-Bot
+	it('Nice-Bot should respond to "The answer is 69"', () => {
+		cy.sendDiscordMessage(
+			'The answer is 69',
+			'Nice-Bot',
+			/nice/i,
+			channelIDs.NebulaChat
+		);
 	});
 
 	describe('Attitude-Bot', () => {
@@ -64,157 +64,6 @@
 		testBotNoResponse('Attitude-Bot', 'I am unable to do that');
 	});
 
-	describe('Music-Correct-Bot', () => {
-		testBot({
-			botName: 'Music-Correct-Bot',
-			triggerMessage: '!play despacito',
-			expectedResponsePattern: /Use \/play instead of !play/i
-		});
-	});
-
-	describe('Macaroni-Bot', () => {
-		testBot({
-			botName: 'Macaroni-Bot',
-			triggerMessage: 'I love macaroni and cheese',
-			expectedResponsePattern: /macaroni/i
-		});
-	});
-
-	describe('Hold-Bot', () => {
-		testBot({
-			botName: 'Hold-Bot',
-			triggerMessage: 'Please hold the door',
-			expectedResponsePattern: /hold/i
-		});
-	});
-
-	describe('Gundam-Bot', () => {
-		testBot({
-			botName: 'Gundam-Bot',
-			triggerMessage: 'I love gundam models',
-			expectedResponsePattern: /gundam/i
-		});
-	});
-
-	describe('Check-Bot', () => {
-		testBot({
-			botName: 'Check-Bot',
-			triggerMessage: 'Let me check that for you',
-			expectedResponsePattern: /czech/i
-		});
-	});
-
-	describe('Chaos-Bot', () => {
-		testBot({
-			botName: 'Chaos-Bot',
-			triggerMessage: 'This is pure chaos',
-			expectedResponsePattern: /chaos/i
-		});
-	});
-
-	describe('Baby-Bot', () => {
-		testBot({
-			botName: 'Baby-Bot',
-			triggerMessage: 'Look at that cute baby',
-			expectedResponsePattern: /baby/i
-		});
-	});
-
-	describe('Banana-Bot', () => {
-		testBot({
-			botName: 'Banana-Bot',
-			triggerMessage: 'I ate a banana for breakfast',
-			expectedResponsePattern: /banana/i
-		});
-	});
-
-	describe('Guy-Bot', () => {
-		testBot({
-			botName: 'Guy-Bot',
-			triggerMessage: 'That guy is cool',
-			expectedResponsePattern: /guy/i
-		});
-	});
-
-	describe('Ezio-Bot', () => {
-		testBot({
-			botName: 'Ezio-Bot',
-			triggerMessage: 'Ezio is my favorite assassin',
-			expectedResponsePattern: /assassin/i
-		});
-	});
-
-	describe('Blue-Bot', () => {
-		testBot({
-			botName: 'Blue-Bot',
-			triggerMessage: 'The sky is blue today',
-			expectedResponsePattern: /blue/i
-		});
-	});
-
-	describe('Venn-Bot', () => {
-		testBot({
-			botName: 'Venn-Bot',
-			triggerMessage: 'Let me make a venn diagram',
-			expectedResponsePattern: /venn/i
-		});
-	});
-
-	describe('SigGreat-Bot', () => {
-		testBot({
-			botName: 'SigGreat-Bot',
-			triggerMessage: 'Sig is the best',
-			expectedResponsePattern: /sig/i
-		});
-	});
-
-	describe('Bot-Bot', () => {
-		testBot({
-			botName: 'Bot-Bot',
-			triggerMessage: 'This bot is cool',
-			expectedResponsePattern: /bot/i
-		});
-=======
-	// Spider-Bot
-	it('Spider-Bot should respond to "I love spiderman movies!"', () => {
-		cy.sendDiscordMessage(
-			'I love spiderman movies!',
-			'Spider-Bot',
-			/Hey, it's "\*\*Spider-Man\*\*"! Don't forget the hyphen! Not Spiderman, that's dumb/,
-			channelIDs.NebulaChat
-		);
-	});
-
-	// Sheesh-Bot
-	it('Sheesh-Bot should respond to "sheesh that was amazing"', () => {
-		cy.sendDiscordMessage(
-			'sheesh that was amazing',
-			'Sheesh-Bot',
-			/sh(e+)sh/i,
-			channelIDs.NebulaChat
-		);
-	});
-
-	// Pickle-Bot
-	it('Pickle-Bot should respond to "I turned myself into a pickle"', () => {
-		cy.sendDiscordMessage(
-			'I turned myself into a pickle',
-			'Pickle-Bot',
-			/pickle/i,
-			channelIDs.NebulaChat
-		);
-	});
-
-	// Nice-Bot
-	it('Nice-Bot should respond to "The answer is 69"', () => {
-		cy.sendDiscordMessage(
-			'The answer is 69',
-			'Nice-Bot',
-			/nice/i,
-			channelIDs.NebulaChat
-		);
-	});
-
 	// Music-Correct-Bot
 	it('Music-Correct-Bot should respond to "!play despacito"', () => {
 		cy.sendDiscordMessage(
@@ -353,6 +202,5 @@
 			/bot/i,
 			channelIDs.NebulaChat
 		);
->>>>>>> d6fd90f2
 	});
 });