--- conflicted
+++ resolved
@@ -1,11 +1,7 @@
 {
 	"name": "@starbunk/starbunk-dnd",
-<<<<<<< HEAD
-	"version": "1.4.5",
-=======
 	"version": "1.4.7",
->>>>>>> 9122b289
-	"description": "Starbunk-DND - D&D features and Snowbunk bridge container",
+		"description": "Starbunk-DND - D&D features and Snowbunk bridge container",
 	"main": "dist/index-minimal.js",
 	"scripts": {
 		"build": "tsc && tsc-alias",
