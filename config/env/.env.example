--- conflicted
+++ resolved
@@ -61,17 +61,6 @@
 OLLAMA_DEFAULT_MODEL=qwen2.5:7b
 
 # Automatically pull missing Ollama models at runtime (default: true)
-<<<<<<< HEAD
-OLLAMA_AUTO_PULL_MODELS=true
-
-# Pull missing models on startup (default: true)
-OLLAMA_PULL_ON_STARTUP=true
-
-# Timeout for model pull operations in milliseconds (default: 1200000 = 20 minutes)
-OLLAMA_PULL_TIMEOUT_MS=1200000
-
-# OpenAI (opt-in)
-=======
 # When enabled, if a model is not found, the bot will automatically download it
 # This may take several minutes for large models but prevents manual intervention
 OLLAMA_AUTO_PULL_MODELS=true
@@ -90,7 +79,6 @@
 # OpenAI API configuration - OPT-IN ONLY
 # OpenAI is disabled when OPENAI_API_KEY is unset or set to an empty value
 # Only set this to a non-empty value if you explicitly want to use OpenAI
->>>>>>> 8a6216d9
 # OPENAI_API_KEY=your-openai-api-key-here
 OPENAI_DEFAULT_MODEL=gpt-4o-mini
 
