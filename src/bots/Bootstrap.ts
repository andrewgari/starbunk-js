import { Client } from 'discord.js';
import ReplyBot from './ReplyBot';
import BlueBot from './reply-bots/Bluebot';
<<<<<<< HEAD
import HoldBot from './reply-bots/HoldBot';
=======
import Botbot from './reply-bots/Botbot';
>>>>>>> c543d1ea

const bots = new Map<string, ReplyBot>();

export const registerBot = (bot: ReplyBot) => {
  bots.set(bot.getBotName(), bot);
};

export default (client: Client): void => {
  registerBot(new BlueBot(client));
<<<<<<< HEAD
  registerBot(new HoldBot(client));
=======
  registerBot(new Botbot(client));
>>>>>>> c543d1ea
};<|MERGE_RESOLUTION|>--- conflicted
+++ resolved
@@ -1,11 +1,8 @@
 import { Client } from 'discord.js';
 import ReplyBot from './ReplyBot';
 import BlueBot from './reply-bots/Bluebot';
-<<<<<<< HEAD
+import Botbot from './reply-bots/Botbot';
 import HoldBot from './reply-bots/HoldBot';
-=======
-import Botbot from './reply-bots/Botbot';
->>>>>>> c543d1ea
 
 const bots = new Map<string, ReplyBot>();
 
@@ -15,9 +12,6 @@
 
 export default (client: Client): void => {
   registerBot(new BlueBot(client));
-<<<<<<< HEAD
+  registerBot(new Botbot(client));
   registerBot(new HoldBot(client));
-=======
-  registerBot(new Botbot(client));
->>>>>>> c543d1ea
 };