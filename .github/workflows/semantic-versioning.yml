name: Release – Semantic Versioning

on:
  push:
    branches: [main]
  workflow_dispatch:
    inputs:
      release_type:
        description: 'Type of release'
        required: true
        default: 'auto'
        type: choice
        options:
          - auto
          - patch
          - minor
          - major
          - prerelease
      dry_run:
        description: 'Dry run (no actual release)'
        required: false
        default: false
        type: boolean

env:
  NODE_VERSION: '20'

jobs:
  # Analyze commits to determine version bump
  analyze-commits:
    name: 📊 Analyze Commits
    runs-on: ubuntu-latest
    permissions:
      contents: read
    outputs:
      should-release: ${{ steps.analysis.outputs.should-release }}
      release-type: ${{ steps.analysis.outputs.release-type }}
      new-version: ${{ steps.analysis.outputs.new-version }}
      current-version: ${{ steps.analysis.outputs.current-version }}
      changelog: ${{ steps.analysis.outputs.changelog }}
    steps:
      - name: Checkout repository
        uses: actions/checkout@v4
        with:
          fetch-depth: 0
          token: ${{ secrets.GITHUB_TOKEN }}

      - name: Setup Node.js
        uses: actions/setup-node@v4
        with:
          node-version: ${{ env.NODE_VERSION }}

      - name: Analyze commits and determine version
        id: analysis
        run: |
          set -e  # Exit on any error

          # Get current version from package.json
          if [ ! -f "package.json" ]; then
            echo "Error: package.json not found"
            echo "should-release=false" >> $GITHUB_OUTPUT
            exit 0
          fi

          CURRENT_VERSION=$(node -p "require('./package.json').version" 2>/dev/null || echo "0.0.0")
          echo "current-version=$CURRENT_VERSION" >> $GITHUB_OUTPUT
          echo "Current version: $CURRENT_VERSION"

          # Get the last tag
          LAST_TAG=$(git describe --tags --abbrev=0 2>/dev/null || echo "")

          if [ -z "$LAST_TAG" ]; then
            echo "No previous tags found, using initial version"
            LAST_TAG="v0.0.0"
            # For first release, check commits from beginning
            COMMITS=$(git log --oneline --no-merges | head -20)
          else
            echo "Last tag: $LAST_TAG"
            # Get commits since last tag
            COMMITS=$(git log ${LAST_TAG}..HEAD --oneline --no-merges)
          fi

          if [ -z "$COMMITS" ]; then
            echo "No new commits since last release"
            echo "should-release=false" >> $GITHUB_OUTPUT
            exit 0
          fi

          echo "Found commits since last release:"
          echo "$COMMITS"

          # Analyze commit types
          HAS_BREAKING=false
          HAS_FEAT=false
          HAS_FIX=false

          while IFS= read -r commit; do
            if echo "$commit" | grep -qE "(BREAKING CHANGE|!:)"; then
              HAS_BREAKING=true
              echo "Found breaking change: $commit"
            elif echo "$commit" | grep -qE "^[a-f0-9]+ feat(\(.+\))?:"; then
              HAS_FEAT=true
              echo "Found feature: $commit"
            elif echo "$commit" | grep -qE "^[a-f0-9]+ fix(\(.+\))?:"; then
              HAS_FIX=true
              echo "Found fix: $commit"
            fi
          done <<< "$COMMITS"

          # Determine release type
          RELEASE_TYPE="${{ github.event.inputs.release_type }}"

          if [ "$RELEASE_TYPE" = "auto" ] || [ "$RELEASE_TYPE" = "" ]; then
            if [ "$HAS_BREAKING" = true ]; then
              RELEASE_TYPE="major"
            elif [ "$HAS_FEAT" = true ]; then
              RELEASE_TYPE="minor"
            elif [ "$HAS_FIX" = true ]; then
              RELEASE_TYPE="patch"
            else
              echo "No significant changes found (no feat:, fix:, or BREAKING CHANGE)"
              echo "should-release=false" >> $GITHUB_OUTPUT
              exit 0
            fi
          fi

          echo "Determined release type: $RELEASE_TYPE"
          echo "release-type=$RELEASE_TYPE" >> $GITHUB_OUTPUT
          echo "should-release=true" >> $GITHUB_OUTPUT

          # Calculate new version
          # Normalise version: strip leading "v" and any pre-release / build metadata
          VERSION_NUMBER="${CURRENT_VERSION#v}"
          BASE_VERSION="${VERSION_NUMBER%%[-+]*}"   # keep only x.y.z
          IFS='.' read -r major minor patch <<< "${BASE_VERSION}"

          # Ensure we have valid numbers
          major=${major:-0}
          minor=${minor:-0}
          patch=${patch:-0}

          case $RELEASE_TYPE in
            major)
              NEW_VERSION="$((major + 1)).0.0"
              ;;
            minor)
              NEW_VERSION="${major}.$((minor + 1)).0"
              ;;
            patch)
              NEW_VERSION="${major}.${minor}.$((patch + 1))"
              ;;
            prerelease)
              NEW_VERSION="${VERSION_NUMBER}-rc.$(date +%Y%m%d%H%M%S)"
              ;;
          esac

          echo "New version: $NEW_VERSION"
          echo "new-version=$NEW_VERSION" >> $GITHUB_OUTPUT

          # Generate changelog snippet
          CHANGELOG=$(git log ${LAST_TAG}..HEAD --pretty=format:"- %s (%h)" --no-merges | head -20)
          echo "changelog<<EOF" >> $GITHUB_OUTPUT
          echo "$CHANGELOG" >> $GITHUB_OUTPUT
          echo "EOF" >> $GITHUB_OUTPUT

  # Create release
  create-release:
    name: 🚀 Create Release
    runs-on: ubuntu-latest
    needs: analyze-commits
    if: needs.analyze-commits.outputs.should-release == 'true' && github.event.inputs.dry_run != 'true'
    permissions:
      contents: write
      pull-requests: write
    outputs:
      release-id: ${{ steps.create-release.outputs.id }}
      release-url: ${{ steps.create-release.outputs.html_url }}
      tag-name: ${{ steps.create-release.outputs.tag_name }}
    steps:
      - name: Checkout repository
        uses: actions/checkout@v4
        with:
          fetch-depth: 0
          token: ${{ secrets.GITHUB_TOKEN }}

      - name: Setup Node.js
        uses: actions/setup-node@v4
        with:
          node-version: ${{ env.NODE_VERSION }}

      - name: Configure Git
        run: |
          git config --local user.email "action@github.com"
          git config --local user.name "GitHub Action"

      - name: Update version in package.json
        run: |
          NEW_VERSION="${{ needs.analyze-commits.outputs.new-version }}"

          # Update root package.json
          npm version $NEW_VERSION --no-git-tag-version

          # Update container package.json files
          for container in bunkbot djcova starbunk-dnd covabot; do
            if [ -f "apps/$container/package.json" ]; then
              cd apps/$container
              npm version $NEW_VERSION --no-git-tag-version
              cd ../..
            fi
          done

          # Update shared package
          if [ -f "packages/shared/package.json" ]; then
            cd packages/shared
            npm version $NEW_VERSION --no-git-tag-version
            cd ../..
          fi

      - name: Generate release notes
        id: release-notes
        run: |
          NEW_VERSION="${{ needs.analyze-commits.outputs.new-version }}"
          CURRENT_VERSION="${{ needs.analyze-commits.outputs.current-version }}"
          RELEASE_TYPE="${{ needs.analyze-commits.outputs.release-type }}"

          # Generate comprehensive release notes
          cat > release-notes.md << EOF
          ## 🎉 Release v${NEW_VERSION}

          **Release Type**: ${RELEASE_TYPE}
          **Previous Version**: v${CURRENT_VERSION}

          ### 📋 What's Changed

          ${{ needs.analyze-commits.outputs.changelog }}

          ### 🐳 Container Images

          All container images have been updated to version \`${NEW_VERSION}\`:

          - \`ghcr.io/andrewgari/bunkbot:${NEW_VERSION}\`
          - \`ghcr.io/andrewgari/djcova:${NEW_VERSION}\`
          - \`ghcr.io/andrewgari/starbunk-dnd:${NEW_VERSION}\`
          - \`ghcr.io/andrewgari/covabot:${NEW_VERSION}\`

          ### 🚀 Deployment

          #### Docker Compose (Recommended)
          \`\`\`bash
          # Update your docker-compose.yml to use the new version
          docker-compose pull
          docker-compose up -d
          \`\`\`

          #### Individual Containers
          \`\`\`bash
          docker pull ghcr.io/andrewgari/bunkbot:${NEW_VERSION}
          docker pull ghcr.io/andrewgari/djcova:${NEW_VERSION}
          docker pull ghcr.io/andrewgari/starbunk-dnd:${NEW_VERSION}
          docker pull ghcr.io/andrewgari/covabot:${NEW_VERSION}
          \`\`\`

          ### 🔧 Breaking Changes

          $(if [ "$RELEASE_TYPE" = "major" ]; then echo "⚠️ This is a major release and may contain breaking changes. Please review the changelog carefully before upgrading."; else echo "✅ No breaking changes in this release."; fi)

          ### 📊 Statistics

          - **Commits**: $(git rev-list --count v${CURRENT_VERSION}..HEAD 2>/dev/null || echo "N/A")
          - **Contributors**: $(git shortlog -sn v${CURRENT_VERSION}..HEAD 2>/dev/null | wc -l || echo "N/A")
          - **Files Changed**: $(git diff --name-only v${CURRENT_VERSION}..HEAD 2>/dev/null | wc -l || echo "N/A")

          ---

          **Full Changelog**: https://github.com/andrewgari/starbunk-js/compare/v${CURRENT_VERSION}...v${NEW_VERSION}
          EOF

          echo "Generated release notes for v${NEW_VERSION}"

      - name: Commit version updates
        run: |
          NEW_VERSION="${{ needs.analyze-commits.outputs.new-version }}"

          git add package.json apps/*/package.json
          git commit -m "chore(release): bump version to v${NEW_VERSION}" \
                     -m "Updated all package.json files to version ${NEW_VERSION}" \
                     -m "Automated version bump for ${{ needs.analyze-commits.outputs.release-type }} release" \
                     -m "Co-authored-by: github-actions[bot] <github-actions[bot]@users.noreply.github.com>"

      - name: Create Git tag
        run: |
          NEW_VERSION="${{ needs.analyze-commits.outputs.new-version }}"
          git tag -a "v${NEW_VERSION}" -m "Release v${NEW_VERSION}"
          git push origin "v${NEW_VERSION}"
          git push origin main

      - name: Create GitHub release
        id: create-release
        uses: actions/github-script@v7
        with:
          script: |
            const fs = require('fs');
            const newVersion = '${{ needs.analyze-commits.outputs.new-version }}';
            const releaseType = '${{ needs.analyze-commits.outputs.release-type }}';

            const releaseNotes = fs.readFileSync('release-notes.md', 'utf8');

            const { data: release } = await github.rest.repos.createRelease({
              owner: context.repo.owner,
              repo: context.repo.repo,
              tag_name: `v${newVersion}`,
              name: `v${newVersion}`,
              body: releaseNotes,
              draft: false,
              prerelease: releaseType === 'prerelease',
              generate_release_notes: false
            });

            console.log(`Created release: ${release.html_url}`);

            return {
              id: release.id,
              html_url: release.html_url,
              tag_name: release.tag_name
            };

  # Trigger container builds for the new release
  trigger-container-builds:
    name: 🐳 Trigger Container Builds
    runs-on: ubuntu-latest
    needs: [analyze-commits, create-release]
    if: needs.analyze-commits.outputs.should-release == 'true' && github.event.inputs.dry_run != 'true'
    steps:
      - name: Trigger container build workflow
        uses: actions/github-script@v7
        with:
          script: |
            const { owner, repo } = context.repo;
            const newVersion = '${{ needs.analyze-commits.outputs.new-version }}';

            // Trigger the main branch deployment workflow
            await github.rest.actions.createWorkflowDispatch({
              owner,
              repo,
              workflow_id: 'publish-main.yml',
              ref: 'main',
              inputs: {
<<<<<<< HEAD
                version: newVersion,
=======
>>>>>>> 788defc5
                force_all: 'true',
                skip_validation: 'false'
              }
            });

            console.log(`Triggered container builds for version ${newVersion}`);

  # Dry run summary
  dry-run-summary:
    name: 🧪 Dry Run Summary
    runs-on: ubuntu-latest
    needs: analyze-commits
    if: github.event.inputs.dry_run == 'true' && needs.analyze-commits.outputs.should-release == 'true'
    steps:
      - name: Display dry run results
        run: |
          echo "## 🧪 Dry Run Results"
          echo ""
          echo "**Current Version**: ${{ needs.analyze-commits.outputs.current-version }}"
          echo "**New Version**: ${{ needs.analyze-commits.outputs.new-version }}"
          echo "**Release Type**: ${{ needs.analyze-commits.outputs.release-type }}"
          echo ""
          echo "### Changes to be included:"
          echo "${{ needs.analyze-commits.outputs.changelog }}"
          echo ""
          echo "### Actions that would be performed:"
          echo "- Update package.json files"
          echo "- Create Git tag v${{ needs.analyze-commits.outputs.new-version }}"
          echo "- Create GitHub release"
          echo "- Trigger container builds"
          echo ""
          echo "**Note**: This was a dry run. No actual changes were made."<|MERGE_RESOLUTION|>--- conflicted
+++ resolved
@@ -345,14 +345,11 @@
               workflow_id: 'publish-main.yml',
               ref: 'main',
               inputs: {
-<<<<<<< HEAD
-                version: newVersion,
-=======
->>>>>>> 788defc5
-                force_all: 'true',
-                skip_validation: 'false'
-              }
-            });
+	                version: newVersion,
+	                force_all: 'true',
+	                skip_validation: 'false'
+	              }
+	            });
 
             console.log(`Triggered container builds for version ${newVersion}`);
 
