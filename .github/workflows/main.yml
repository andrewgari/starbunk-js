# Main workflow for CI/CD pipeline
# Triggers on:
# - Push to main or develop branches
# - Merged PRs to main or develop branches
name: Main Branch Docker Build

on:
    push:
        branches: [main, develop]
    pull_request:
        types: [closed]
        branches: [main, develop]

# Add explicit permissions for the GITHUB_TOKEN
permissions:
    contents: read
    packages: write

jobs:
    # Builds and publishes Docker image
    # Tags images with:
    # - latest
    # - YYYY.MM.DD-<git-sha>
    docker:
        name: '🐳 Build & Publish Docker Image'
        runs-on: ubuntu-latest
        steps:
            - uses: actions/checkout@v4

            - name: Set up Docker Buildx
              uses: docker/setup-buildx-action@v3

<<<<<<< HEAD
            # Using PAT since GITHUB_TOKEN is having permission issues
=======
            # Option 1: Use GITHUB_TOKEN (preferred if it has sufficient permissions)
>>>>>>> 65092a58
            - name: Login to GitHub Container Registry
              uses: docker/login-action@v3
              with:
                  registry: ghcr.io
                  username: ${{ github.actor }}
                  password: ${{ secrets.GHCR_PAT }}

            # Option 2: If GITHUB_TOKEN doesn't work, uncomment and use a PAT with packages:write scope
            # - name: Login to GitHub Container Registry with PAT
            #   uses: docker/login-action@v3
            #   with:
            #     registry: ghcr.io
            #     username: ${{ github.actor }}
            #     password: ${{ secrets.PAT }}

            - name: Generate Version Tag
              id: version
              run: |
                  echo "tag=$(date +'%Y.%m.%d')-${GITHUB_SHA::7}" >> $GITHUB_OUTPUT

            - name: Build and Push Release Image
              uses: docker/build-push-action@v5
              with:
                  context: .
                  push: true
                  tags: |
                      ghcr.io/${{ github.repository }}:latest
                      ghcr.io/${{ github.repository }}:${{ steps.version.outputs.tag }}
                  cache-from: type=gha
                  cache-to: type=gha,mode=min
    
    # Clean up old images, keeping only the 10 most recent tags
    cleanup:
        name: '🧹 Clean Up Old Container Images'
        needs: docker
        runs-on: ubuntu-latest
        steps:
            - name: Login to GitHub Container Registry
              uses: docker/login-action@v3
              with:
                  registry: ghcr.io
                  username: ${{ github.actor }}
                  password: ${{ secrets.GHCR_PAT }}
            
            - name: Delete old images
              uses: actions/github-script@v6
              with:
                  github-token: ${{ secrets.GHCR_PAT }}
                  script: |
                      const owner = context.repo.owner;
                      const repo = context.repo.repo;
                      const packageName = `${owner}/${repo}`.toLowerCase();
                      
                      // Get all package versions
                      const { data: versions } = await github.rest.packages.getAllPackageVersionsForPackageOwnedByOrg({
                        package_type: 'container',
                        package_name: packageName,
                        org: owner
                      });
                      
                      // Sort by created_at descending (newest first)
                      versions.sort((a, b) => new Date(b.created_at) - new Date(a.created_at));
                      
                      // Keep 'latest' tag and the 10 most recent tags
                      const tagsToKeep = new Set(['latest']);
                      let versionCount = 0;
                      
                      for (const version of versions) {
                        // Skip the 'latest' tag
                        if (version.metadata.container.tags.includes('latest')) {
                          continue;
                        }
                        
                        // Keep the 10 most recent versions
                        if (versionCount < 10) {
                          version.metadata.container.tags.forEach(tag => tagsToKeep.add(tag));
                          versionCount++;
                        } else {
                          // Delete older versions
                          console.log(`Deleting package version ${version.id}`);
                          try {
                            await github.rest.packages.deletePackageVersionForOrg({
                              package_type: 'container',
                              package_name: packageName,
                              org: owner,
                              package_version_id: version.id
                            });
                            console.log(`Successfully deleted package version ${version.id}`);
                          } catch (error) {
                            console.error(`Error deleting package version ${version.id}: ${error.message}`);
                          }
                        }
                      }
                      
                      console.log(`Kept tags: ${Array.from(tagsToKeep).join(', ')}`);
                      console.log('Cleanup completed successfully');<|MERGE_RESOLUTION|>--- conflicted
+++ resolved
@@ -30,11 +30,6 @@
             - name: Set up Docker Buildx
               uses: docker/setup-buildx-action@v3
 
-<<<<<<< HEAD
-            # Using PAT since GITHUB_TOKEN is having permission issues
-=======
-            # Option 1: Use GITHUB_TOKEN (preferred if it has sufficient permissions)
->>>>>>> 65092a58
             - name: Login to GitHub Container Registry
               uses: docker/login-action@v3
               with:
