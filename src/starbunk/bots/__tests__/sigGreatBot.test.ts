--- conflicted
+++ resolved
@@ -1,11 +1,8 @@
-<<<<<<< HEAD
-=======
 // Mock the webhook service
 jest.mock('../../../webhooks/webhookService', () => ({
 	writeMessage: jest.fn()
 }));
 
->>>>>>> e5cb6df6
 // Mock getCurrentMemberIdentity
 jest.mock('../../../discord/discordGuildMemberHelper', () => ({
 	getCurrentMemberIdentity: jest.fn()
@@ -61,7 +58,6 @@
 
 		// Assert
 		expect(mockWebhookService.writeMessage).not.toHaveBeenCalled();
-<<<<<<< HEAD
 	});
 
 	it('should respond to messages with "sig is best"', async () => {
@@ -104,57 +100,6 @@
 	it('should not respond to messages not matching the pattern', async () => {
 		// Arrange
 		message.content = 'hello world';
-=======
-	});
-
-	it('should respond to messages with "sig is best"', async () => {
-		// Arrange
-		message.content = 'sig is the best';
-		(getCurrentMemberIdentity as jest.Mock).mockResolvedValue({
-			userId: '123456',
-			avatarUrl: 'https://i.imgur.com/D0czJFu.jpg',
-			botName: 'SigGreatBot'
-		});
-
-		// Spy on the sendReply method
-		const sendReplySpy = jest.spyOn(sigGreatBot, 'sendReply');
->>>>>>> e5cb6df6
-
-		// Act
-		await sigGreatBot.handleMessage(message);
-
-		// Assert
-<<<<<<< HEAD
-		expect(mockWebhookService.writeMessage).not.toHaveBeenCalled();
-	});
-
-	it('should not respond to "sig" without a positive adjective', async () => {
-		// Arrange
-=======
-		expect(/\b(sig|siggles)\s+(?:is\s+)?(best|greatest|awesome|amazing|cool|fantastic|wonderful|excellent|good|great|brilliant|perfect|the\s+best)\b/i.test(message.content)).toBe(true);
-		expect(sendReplySpy).toHaveBeenCalled();
-		expect(mockWebhookService.writeMessage).toHaveBeenCalled();
-	});
-
-	it('should respond to messages with "siggles is awesome"', async () => {
-		// Arrange
-		message.content = 'siggles is awesome';
-		(getCurrentMemberIdentity as jest.Mock).mockResolvedValue({
-			userId: '123456',
-			avatarUrl: 'https://i.imgur.com/D0czJFu.jpg',
-			botName: 'SigGreatBot'
-		});
-
-		// Act
-		await sigGreatBot.handleMessage(message);
-
-		// Assert
-		expect(mockWebhookService.writeMessage).toHaveBeenCalled();
-	});
-
-	it('should not respond to messages not matching the pattern', async () => {
-		// Arrange
-		message.content = 'hello world';
 
 		// Act
 		await sigGreatBot.handleMessage(message);
@@ -165,7 +110,6 @@
 
 	it('should not respond to "sig" without a positive adjective', async () => {
 		// Arrange
->>>>>>> e5cb6df6
 		message.content = 'sig is here';
 
 		// Act
