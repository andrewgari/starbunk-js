name: Code Quality Gates

on:
  pull_request:
    types: [opened, synchronize, reopened]
    paths-ignore:
      - '**/*.md'
      - 'docs/**'
      - '.github/ISSUE_TEMPLATE/**'
  push:
    branches: [main]

permissions:
  contents: read          # Read repository contents
  pull-requests: write    # Needed for PR comments/labels
  statuses: write         # Needed for commit-status API calls

env:
  NODE_VERSION: '20'
  COVERAGE_THRESHOLD: 80
  COMPLEXITY_THRESHOLD: 10

jobs:
  # Path-based change detection
  detect-changes:
    name: 🔍 Detect Changes
    runs-on: ubuntu-latest
    outputs:
      shared: ${{ steps.filter.outputs.shared }}
      containers: ${{ steps.filter.outputs.containers }}
      tests: ${{ steps.filter.outputs.tests }}
      config: ${{ steps.filter.outputs.config }}
      # Per-container change flags (direct container dir only, not workflows)
      bunkbot: ${{ steps.which-containers.outputs.bunkbot }}
      djcova: ${{ steps.which-containers.outputs.djcova }}
      covabot: ${{ steps.which-containers.outputs.covabot }}
      starbunk-dnd: ${{ steps.which-containers.outputs.starbunk-dnd }}
      should-run-quality: ${{ steps.should-run.outputs.result }}
    steps:
      - uses: actions/checkout@v4
        with:
          fetch-depth: 0

      - name: Check for file changes
        uses: dorny/paths-filter@v2
        id: filter
        with:
          filters: '.github/path-filters-optimized.yml'

      - name: Detect which containers changed (direct)
        uses: dorny/paths-filter@v3
        id: which-containers
        with:
          filters: |
            bunkbot:
              - 'apps/bunkbot/**'
            djcova:
              - 'apps/djcova/**'
            covabot:
              - 'apps/covabot/**'
            starbunk-dnd:
              - 'apps/starbunk-dnd/**'

      - name: Determine if quality checks should run
        id: should-run
        run: |
          if [ "${{ steps.filter.outputs.shared }}" = "true" ] ||
             [ "${{ steps.filter.outputs.containers }}" = "true" ] ||
             [ "${{ steps.filter.outputs.tests }}" = "true" ] ||
             [ "${{ steps.filter.outputs.config }}" = "true" ] ||
             [ "${{ steps.filter.outputs.critical-infrastructure }}" = "true" ] ||
             [ "${{ steps.filter.outputs.container-validation }}" = "true" ]; then
            echo "result=true" >> $GITHUB_OUTPUT
            echo "🔍 Quality checks will run - relevant changes detected"
          else
            echo "result=false" >> $GITHUB_OUTPUT
            echo "⏭️ Quality checks skipped - no relevant changes"
          fi

  # Code quality analysis
  quality-analysis:
    name: 📊 Code Quality Analysis
    runs-on: ubuntu-latest
    needs: detect-changes
    if: needs.detect-changes.outputs.should-run-quality == 'true'
    outputs:
      coverage-passed: ${{ steps.coverage-check.outputs.passed }}
      complexity-passed: ${{ steps.complexity-check.outputs.passed }}
      quality-score: ${{ steps.quality-score.outputs.score }}
    steps:
      - name: Checkout repository
        uses: actions/checkout@v4
        with:
          fetch-depth: 0

      - name: Setup Node.js
        uses: actions/setup-node@v4
        with:
          node-version: ${{ env.NODE_VERSION }}
          cache: 'npm'

      - name: Install dependencies
        run: |
          npm ci
          npm run setup:containers

      - name: Build shared package for type checking
        run: cd packages/shared && npm run build

      - name: Run TypeScript compilation check (changed areas only)
        env:
          BUNKBOT: ${{ needs.detect-changes.outputs.bunkbot }}
          DJCOVA: ${{ needs.detect-changes.outputs.djcova }}
          COVABOT: ${{ needs.detect-changes.outputs.covabot }}
          STARBUNK_DND: ${{ needs.detect-changes.outputs.starbunk-dnd }}
          SHARED: ${{ needs.detect-changes.outputs.shared }}
        run: |
          set -e
          FAILED=0

          echo "Type-checking shared..."
          (cd packages/shared && npm run type-check) || FAILED=1

          if [ "$BUNKBOT" = "true" ]; then
            echo "Type-checking bunkbot..."
            (cd apps/bunkbot && npm run type-check) || FAILED=1
          fi
          if [ "$DJCOVA" = "true" ]; then
            echo "Type-checking djcova..."
            (cd apps/djcova && npm run type-check) || FAILED=1
          fi
          if [ "$COVABOT" = "true" ]; then
            echo "Type-checking covabot..."
            (cd apps/covabot && npm run type-check) || FAILED=1
          fi
          if [ "$STARBUNK_DND" = "true" ]; then
            echo "Type-checking starbunk-dnd..."
            (cd apps/starbunk-dnd && npm run type-check) || FAILED=1
          fi

          if [ $FAILED -ne 0 ]; then
            echo "TypeScript compilation failed in one or more targets"
            exit 1
          fi

      - name: Run ESLint with detailed output
        run: |
          npm run lint -- --format=json --output-file=eslint-results.json || true
          npm run lint

      - name: Run tests with coverage
        run: |
          npm run test:shared -- --coverage --coverageReporters=json --coverageReporters=lcov --coverageReporters=text > coverage-output.txt 2>&1

      - name: Check test coverage threshold
        id: coverage-check
        run: |
          # Extract coverage percentage from saved Jest output using multiple methods
          # Method 1: Look for "All files" line and extract first percentage
          COVERAGE=$(grep "All files" coverage-output.txt | grep -o "[0-9]\+\.[0-9]\+" | head -1 || echo "")

          # Method 2: If method 1 fails, try alternative pattern
          if [ -z "$COVERAGE" ]; then
            COVERAGE=$(grep -E "All files.*\|.*[0-9]+\.[0-9]+" coverage-output.txt | sed -E 's/.*\|[^0-9]*([0-9]+\.[0-9]+).*/\1/' || echo "")
          fi

          # Method 3: If still empty, try extracting any percentage from coverage table
          if [ -z "$COVERAGE" ]; then
            COVERAGE=$(grep -E "[0-9]+\.[0-9]+.*\|" coverage-output.txt | head -1 | grep -o "[0-9]\+\.[0-9]\+" | head -1 || echo "0")
          fi

          # Fallback to 0 if still empty
          if [ -z "$COVERAGE" ]; then
            COVERAGE="0"
          fi

          echo "Current coverage: $COVERAGE%"
          echo "Required threshold: $COVERAGE_THRESHOLD%"

          # Use awk for more reliable floating point comparison
          if awk "BEGIN {exit !($COVERAGE >= $COVERAGE_THRESHOLD)}"; then
            echo "✅ Coverage threshold met: $COVERAGE% >= $COVERAGE_THRESHOLD%"
            echo "passed=true" >> $GITHUB_OUTPUT
          else
            echo "❌ Coverage threshold not met: $COVERAGE% < $COVERAGE_THRESHOLD%"
            echo "passed=false" >> $GITHUB_OUTPUT
          fi

          echo "coverage=$COVERAGE" >> $GITHUB_OUTPUT

      - name: Analyze code complexity
        id: complexity-check
        run: |
          # Install complexity analysis tool
          npm install -g complexity-report

          # Analyze complexity for all TypeScript files
          find apps/*/src -name "*.ts" -not -path "*/node_modules/*" -not -name "*.test.ts" -not -name "*.spec.ts" > ts-files.txt

          COMPLEX_FILES=0
          TOTAL_FILES=0

          while IFS= read -r file; do
            if [ -f "$file" ]; then
              COMPLEXITY=$(cr --format json "$file" | jq '.reports[0].complexity.cyclomatic' 2>/dev/null || echo "0")
              TOTAL_FILES=$((TOTAL_FILES + 1))

              # Use awk for reliable floating point comparison
              if awk "BEGIN {exit !($COMPLEXITY > $COMPLEXITY_THRESHOLD)}"; then
                echo "⚠️ High complexity in $file: $COMPLEXITY"
                COMPLEX_FILES=$((COMPLEX_FILES + 1))
              fi
            fi
          done < ts-files.txt

          echo "Files with high complexity: $COMPLEX_FILES/$TOTAL_FILES"

          if [ $COMPLEX_FILES -eq 0 ]; then
            echo "✅ All files meet complexity threshold"
            echo "passed=true" >> $GITHUB_OUTPUT
          else
            echo "❌ $COMPLEX_FILES files exceed complexity threshold of $COMPLEXITY_THRESHOLD"
            echo "passed=false" >> $GITHUB_OUTPUT
          fi

      - name: Calculate overall quality score
        id: quality-score
        run: |
          COVERAGE_SCORE=${{ steps.coverage-check.outputs.coverage }}
          COMPLEXITY_PASSED=${{ steps.complexity-check.outputs.passed }}

          # Ensure coverage score is not empty
          if [ -z "$COVERAGE_SCORE" ] || [ "$COVERAGE_SCORE" = "" ]; then
            COVERAGE_SCORE="0"
          fi

          # Parse ESLint results
          ESLINT_ERRORS=$(jq '[.[] | .errorCount] | add // 0' eslint-results.json)
          ESLINT_WARNINGS=$(jq '[.[] | .warningCount] | add // 0' eslint-results.json)

          # Calculate quality score (0-100) using awk for reliable arithmetic
          QUALITY_SCORE=$(awk "BEGIN {
            score = $COVERAGE_SCORE
            score = score - ($ESLINT_ERRORS * 2)
            score = score - ($ESLINT_WARNINGS * 0.5)
            if (\"$COMPLEXITY_PASSED\" == \"false\") score = score - 10
            if (score < 0) score = 0
            printf \"%.2f\", score
          }")

          echo "Quality Score: $QUALITY_SCORE/100"
          echo "score=$QUALITY_SCORE" >> $GITHUB_OUTPUT

      - name: Upload coverage reports
        uses: actions/upload-artifact@v4
        with:
          name: coverage-reports
          path: |
            packages/shared/coverage/
            eslint-results.json
          retention-days: 30

      - name: Comment PR with quality metrics
        if: github.event_name == 'pull_request'
        uses: actions/github-script@v7
        with:
          script: |
            const fs = require('fs');
            const coverage = '${{ steps.coverage-check.outputs.coverage }}';
            const coveragePassed = '${{ steps.coverage-check.outputs.passed }}';
            const complexityPassed = '${{ steps.complexity-check.outputs.passed }}';
            const qualityScore = '${{ steps.quality-score.outputs.score }}';

            // Read ESLint results
            let eslintSummary = '';
            try {
              const eslintResults = JSON.parse(fs.readFileSync('eslint-results.json', 'utf8'));
              const totalErrors = eslintResults.reduce((sum, result) => sum + result.errorCount, 0);
              const totalWarnings = eslintResults.reduce((sum, result) => sum + result.warningCount, 0);
              eslintSummary = `- **ESLint**: ${totalErrors} errors, ${totalWarnings} warnings`;
            } catch (error) {
              eslintSummary = '- **ESLint**: Unable to parse results';
            }

            const comment = `## 📊 Code Quality Report

            ### Quality Score: ${Math.round(qualityScore)}/100

            ### Metrics
            - **Test Coverage**: ${coverage}% ${coveragePassed === 'true' ? '✅' : '❌'} (threshold: ${process.env.COVERAGE_THRESHOLD}%)
            - **Code Complexity**: ${complexityPassed === 'true' ? '✅ Passed' : '❌ Failed'} (threshold: ${process.env.COMPLEXITY_THRESHOLD})
            ${eslintSummary}

            ### Quality Gates
            ${coveragePassed === 'true' ? '✅' : '❌'} Coverage threshold met
            ${complexityPassed === 'true' ? '✅' : '❌'} Complexity threshold met

            ${qualityScore >= 80 ? '🎉 **Excellent code quality!**' :
              qualityScore >= 60 ? '👍 **Good code quality**' :
              '⚠️ **Code quality needs improvement**'}

            ---
            *Generated by Code Quality Gates workflow*`;

            await github.rest.issues.createComment({
              issue_number: context.issue.number,
              owner: context.repo.owner,
              repo: context.repo.repo,
              body: comment
            });

  # Security analysis
  security-analysis:
    name: 🔒 Security Analysis
    runs-on: ubuntu-latest
    needs: detect-changes
    if: needs.detect-changes.outputs.should-run-quality == 'true'
    steps:
      - name: Checkout repository
        uses: actions/checkout@v4

      - name: Setup Node.js
        uses: actions/setup-node@v4
        with:
          node-version: ${{ env.NODE_VERSION }}
          cache: 'npm'

      - name: Install dependencies
        run: |
          npm ci
          npm run setup:containers

      - name: Run npm audit
        run: |
          npm audit --audit-level=moderate

          # Run audit for each container
          for container in shared bunkbot djcova starbunk-dnd covabot; do
            echo "Auditing $container..."
<<<<<<< HEAD
            cd apps/$container
=======
            if [ "$container" = "shared" ]; then
              cd packages/$container
            else
              cd apps/$container
            fi
>>>>>>> c82f26b3
            npm audit --audit-level=moderate || true
            cd ../..
          done

      - name: Run Snyk security scan
        continue-on-error: true
        uses: snyk/actions/node@master
        env:
          SNYK_TOKEN: ${{ secrets.SNYK_TOKEN }}
        with:
          args: --severity-threshold=high

      - name: Scan for secrets
        uses: trufflesecurity/trufflehog@v3.63.2
        with:
          path: ./
          base: ${{ github.event.repository.default_branch }}
          head: HEAD
          extra_args: --only-verified

  # Performance analysis
  performance-analysis:
    name: ⚡ Performance Analysis
    runs-on: ubuntu-latest
    needs: detect-changes
    if: needs.detect-changes.outputs.should-run-quality == 'true'
    steps:
      - name: Checkout repository
        uses: actions/checkout@v4

      - name: Setup Node.js
        uses: actions/setup-node@v4
        with:
          node-version: ${{ env.NODE_VERSION }}
          cache: 'npm'

      - name: Install dependencies
        run: |
          npm ci
          npm run setup:containers

      - name: Build changed containers only
        env:
          BUNKBOT: ${{ needs.detect-changes.outputs.bunkbot }}
          DJCOVA: ${{ needs.detect-changes.outputs.djcova }}
          COVABOT: ${{ needs.detect-changes.outputs.covabot }}
          STARBUNK_DND: ${{ needs.detect-changes.outputs.starbunk-dnd }}
        run: |
          set -e
          echo "Building shared first (required by containers)..."
          (cd packages/shared && npm ci && npm run build)

          if [ "$BUNKBOT" = "true" ]; then
            echo "Building bunkbot..."
            (cd apps/bunkbot && npm ci && npm run build) || exit 1
          fi
          if [ "$DJCOVA" = "true" ]; then
            echo "Building djcova..."
            (cd apps/djcova && npm ci && npm run build) || exit 1
          fi
          if [ "$COVABOT" = "true" ]; then
            echo "Building covabot..."
            (cd apps/covabot && npm ci && npm run build) || exit 1
          fi
          if [ "$STARBUNK_DND" = "true" ]; then
            echo "Building starbunk-dnd..."
            (cd apps/starbunk-dnd && npm ci && npm run build) || exit 1
          fi

      - name: Analyze bundle sizes
        run: |
          echo "## Bundle Size Analysis" > bundle-analysis.md
          echo "" >> bundle-analysis.md

          for container in bunkbot djcova starbunk-dnd covabot; do
            if [ -d "apps/$container/dist" ]; then
              SIZE=$(du -sh apps/$container/dist | cut -f1)
              echo "- **$container**: $SIZE" >> bundle-analysis.md
            fi
          done

      - name: Memory usage analysis
        run: |
          # Run a basic memory analysis on built containers
          echo "## Memory Usage Estimates" >> bundle-analysis.md
          echo "" >> bundle-analysis.md

          for container in bunkbot djcova starbunk-dnd covabot; do
            if [ -f "apps/$container/dist/index.js" ]; then
              # Basic analysis - count requires and estimate memory usage
              REQUIRES=$(grep -c "require\|import" apps/$container/dist/index.js || echo "0")
              echo "- **$container**: ~$((REQUIRES * 2))MB estimated (based on $REQUIRES dependencies)" >> bundle-analysis.md
            fi
          done

      - name: Upload performance analysis
        uses: actions/upload-artifact@v4
        with:
          name: performance-analysis
          path: bundle-analysis.md
          retention-days: 30

  # Quality gate enforcement - DISABLED
  # The individual quality checks (Code Quality Analysis, Security Analysis, Performance Analysis)
  # provide sufficient quality assurance without needing an aggregate gate that can produce false negatives
  # quality-gate:
  #   name: 🚪 Quality Gate
  #   runs-on: ubuntu-latest
  #   needs: [detect-changes, quality-analysis, security-analysis, performance-analysis]
  #   if: always() && needs.detect-changes.outputs.should-run-quality == 'true'

  # Force GitHub to re-evaluate branch protection status<|MERGE_RESOLUTION|>--- conflicted
+++ resolved
@@ -337,15 +337,11 @@
           # Run audit for each container
           for container in shared bunkbot djcova starbunk-dnd covabot; do
             echo "Auditing $container..."
-<<<<<<< HEAD
-            cd apps/$container
-=======
             if [ "$container" = "shared" ]; then
               cd packages/$container
             else
               cd apps/$container
             fi
->>>>>>> c82f26b3
             npm audit --audit-level=moderate || true
             cd ../..
           done
