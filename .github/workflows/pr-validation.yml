--- conflicted
+++ resolved
@@ -21,23 +21,11 @@
 
 jobs:
   # =============================================================================
-<<<<<<< HEAD
-  # GROUP 1 - CORE CODE QUALITY (runs unconditionally)
-  #   - validate-linting: ESLint + Prettier
-  #   - type-check: TypeScript type checking
-  # These jobs do NOT gate each other; failures are aggregated in the
-  # final pr-validation-complete job.
-  # =============================================================================
-
-  validate-linting:
-    name: 🎨 Validate Linting (ESLint & Prettier)
-=======
   # GROUP 1: CODE QUALITY (no dependencies)
   # =============================================================================
 
   lint-and-format:
     name: Validate Lint
->>>>>>> 9122b289
     runs-on: ubuntu-latest
     steps:
       - name: Checkout
@@ -52,16 +40,6 @@
       - name: Install dependencies
         run: npm ci
 
-<<<<<<< HEAD
-      - name: ESLint
-        run: npm run lint
-
-      - name: Prettier (check mode)
-        run: npx prettier --check "apps/*/src/**/*.ts" "packages/*/src/**/*.ts"
-
-  type-check:
-    name: 🔍 Type Check
-=======
       - name: Run ESLint
         run: npm run lint
 
@@ -70,7 +48,6 @@
 
   type-check:
     name: Validate Types
->>>>>>> 9122b289
     runs-on: ubuntu-latest
     steps:
       - name: Checkout
@@ -85,176 +62,11 @@
       - name: Install dependencies
         run: npm ci
 
-<<<<<<< HEAD
-      - name: Build shared package
-        run: cd packages/shared && npm run build
-
-      - name: TypeScript check
-        run: npm run type-check
-
-  # =============================================================================
-  # GROUP 4 - VERSION CHECK (independent of Groups 1–3)
-  # =============================================================================
-
-  version-check:
-    name: 📋 Version Validation
-    runs-on: ubuntu-latest
-    if: github.event_name == 'pull_request' && github.base_ref == 'main'
-    steps:
-      - name: Checkout PR branch
-        uses: actions/checkout@v4
-        with:
-          ref: ${{ github.head_ref }}
-
-      - name: Validate VERSION and ensure it is ahead of base branch
-        id: version_check
-        run: |
-          set -e
-
-          # Default: assume we did not bump VERSION; will be flipped to true only on successful commit & push
-          echo "bumped=false" >> $GITHUB_OUTPUT
-
-          BASE_REF="${{ github.base_ref }}"
-
-          echo "🔎 Validating VERSION on PR branch against base branch '$BASE_REF'..."
-
-          if [ ! -f "VERSION" ]; then
-            echo "❌ ERROR: VERSION file not found in PR branch."
-            exit 1
-          fi
-
-          PR_VERSION=$(cat VERSION | tr -d '[:space:]')
-
-          if [ -z "$PR_VERSION" ]; then
-            echo "❌ ERROR: VERSION file in PR branch is empty. Expected format: X.Y.Z (e.g., 1.2.3)."
-            exit 1
-          fi
-
-          if ! echo "$PR_VERSION" | grep -Eq '^[0-9]+\.[0-9]+\.[0-9]+$'; then
-            echo "❌ ERROR: VERSION '$PR_VERSION' in PR is not a valid semantic version (expected X.Y.Z)."
-            exit 1
-          fi
-
-          echo "📦 PR VERSION: $PR_VERSION"
-
-          if [ -z "$BASE_REF" ]; then
-            echo "❌ ERROR: github.base_ref is empty. Version validation only supports pull requests targeting a branch."
-            exit 1
-          fi
-
-          echo "📥 Fetching VERSION from origin/$BASE_REF..."
-          git fetch origin "$BASE_REF" --depth=1
-
-          MAIN_VERSION=$(git show "origin/$BASE_REF:VERSION" 2>/dev/null | tr -d '[:space:]' || true)
-
-          if [ -z "$MAIN_VERSION" ]; then
-            echo "❌ ERROR: Failed to read VERSION from origin/$BASE_REF or it is empty."
-            exit 1
-          fi
-
-          if ! echo "$MAIN_VERSION" | grep -Eq '^[0-9]+\.[0-9]+\.[0-9]+$'; then
-            echo "❌ ERROR: VERSION '$MAIN_VERSION' on origin/$BASE_REF is not a valid semantic version (expected X.Y.Z)."
-            exit 1
-          fi
-
-          echo "📦 Base VERSION ($BASE_REF): $MAIN_VERSION"
-
-          IFS='.' read -r PR_MAJOR PR_MINOR PR_PATCH <<< "$PR_VERSION"
-          IFS='.' read -r MAIN_MAJOR MAIN_MINOR MAIN_PATCH <<< "$MAIN_VERSION"
-
-          # Helper to decide if PR version is greater than base
-          if (( PR_MAJOR > MAIN_MAJOR )) || \
-             (( PR_MAJOR == MAIN_MAJOR && PR_MINOR > MAIN_MINOR )) || \
-             (( PR_MAJOR == MAIN_MAJOR && PR_MINOR == MAIN_MINOR && PR_PATCH > MAIN_PATCH )); then
-            echo "✅ PR VERSION ($PR_VERSION) is greater than base VERSION ($MAIN_VERSION)"
-            exit 0
-          fi
-
-          # If we get here, PR version is not greater than base version
-          echo "ℹ️ PR VERSION ($PR_VERSION) is not greater than base VERSION ($MAIN_VERSION). Bumping patch version from base..."
-
-          NEW_PATCH=$((MAIN_PATCH + 1))
-          NEW_VERSION="${MAIN_MAJOR}.${MAIN_MINOR}.${NEW_PATCH}"
-
-          echo "🔢 New VERSION to apply on PR branch: $NEW_VERSION"
-
-          echo "$NEW_VERSION" > VERSION
-
-          if [ -f ./scripts/sync-versions.sh ]; then
-            echo "🔁 Syncing VERSION to package.json files..."
-            bash ./scripts/sync-versions.sh
-          else
-            echo "⚠️ scripts/sync-versions.sh not found, skipping package.json sync"
-          fi
-
-          echo "💾 Committing VERSION bump to PR branch..."
-
-          git config --local user.email "github-actions[bot]@users.noreply.github.com"
-          git config --local user.name "github-actions[bot]"
-
-          # Stage version-related files individually, only if they exist.
-          FILES_TO_ADD=(
-            "VERSION"
-            "package.json"
-            "packages/shared/package.json"
-            "package-lock.json"
-            "packages/shared/package-lock.json"
-          )
-
-          for file in "${FILES_TO_ADD[@]}"; do
-            if [ -e "$file" ]; then
-              git add "$file"
-            fi
-          done
-
-          # Stage app-specific package files, guarding against non-matching globs.
-          for file in apps/*/package.json apps/*/package-lock.json; do
-            if [ -e "$file" ]; then
-              git add "$file"
-            fi
-          done
-
-          if git commit \
-            -m "chore(version): auto-bump to v${NEW_VERSION} (PR validation) [skip ci]" \
-            -m "Ensured VERSION is ahead of base branch (${BASE_REF})." \
-            -m "Co-authored-by: github-actions[bot] <github-actions[bot]@users.noreply.github.com>"; then
-            echo "✅ Committed VERSION bump to $NEW_VERSION"
-            echo "bumped=true" >> $GITHUB_OUTPUT
-            git push || {
-              echo "❌ ERROR: Failed to push VERSION bump commit back to PR branch."
-              exit 1
-            }
-          else
-            echo "ℹ️ No changes to commit after attempted VERSION bump."
-          fi
-=======
       - name: Run type check
         run: npm run type-check
->>>>>>> 9122b289
-
-      - name: Trigger PR Validation workflow for bumped VERSION
-        if: steps.version_check.outputs.bumped == 'true'
-        uses: actions/github-script@v7
-        with:
-          script: |
-            const branch = context.payload.pull_request.head.ref;
-            await github.rest.actions.createWorkflowDispatch({
-              owner: context.repo.owner,
-              repo: context.repo.repo,
-              workflow_id: 'pr-validation.yml',
-              ref: branch,
-              inputs: {
-                force_all: false
-              }
-            });
-            core.info(`Triggered PR - Validation & Build for branch ${branch} after VERSION bump`);
-
-  # =============================================================================
-<<<<<<< HEAD
-  # CHANGE DETECTION (per container)
-=======
+
+  # =============================================================================
   # GROUP 2: BUILD & TESTS (no dependencies)
->>>>>>> 9122b289
   # =============================================================================
 
   build:
@@ -296,25 +108,12 @@
         run: npm run test
 
   # =============================================================================
-<<<<<<< HEAD
-  # GROUP 3 - DOCKER BUILDS (per container, always runs on PRs)
-  #   - docker-build-* jobs build images
-  #   - docker-smoke-* jobs run CI_SMOKE_MODE containers and hit /health
-=======
   # GROUP 3: DOCKER BUILDS (no dependencies)
->>>>>>> 9122b289
   # =============================================================================
 
   docker-build-bunkbot:
     name: Validate Docker Build - bunkbot
     runs-on: ubuntu-latest
-<<<<<<< HEAD
-    needs: []
-    if: github.event_name == 'pull_request'
-    outputs:
-      image-digest: ${{ steps.build.outputs.digest }}
-=======
->>>>>>> 9122b289
     steps:
       - name: Checkout
         uses: actions/checkout@v4
@@ -343,13 +142,6 @@
   docker-build-covabot:
     name: Validate Docker Build - covabot
     runs-on: ubuntu-latest
-<<<<<<< HEAD
-    needs: []
-    if: github.event_name == 'pull_request'
-    outputs:
-      image-digest: ${{ steps.build.outputs.digest }}
-=======
->>>>>>> 9122b289
     steps:
       - name: Checkout
         uses: actions/checkout@v4
@@ -378,13 +170,6 @@
   docker-build-djcova:
     name: �� Build djcova
     runs-on: ubuntu-latest
-<<<<<<< HEAD
-    needs: []
-    if: github.event_name == 'pull_request'
-    outputs:
-      image-digest: ${{ steps.build.outputs.digest }}
-=======
->>>>>>> 9122b289
     steps:
       - name: Checkout
         uses: actions/checkout@v4
@@ -413,13 +198,6 @@
   docker-build-starbunk-dnd:
     name: Validate Docker Build - starbunk-dnd
     runs-on: ubuntu-latest
-<<<<<<< HEAD
-    needs: []
-    if: github.event_name == 'pull_request'
-    outputs:
-      image-digest: ${{ steps.build.outputs.digest }}
-=======
->>>>>>> 9122b289
     steps:
       - name: Checkout
         uses: actions/checkout@v4
@@ -436,283 +214,22 @@
           tags: ${{ env.REGISTRY }}/${{ github.repository_owner }}/starbunk-dnd:pr-${{ github.event.pull_request.number }}
           cache-from: type=gha
           cache-to: type=gha,mode=max
-<<<<<<< HEAD
-          build-args: |
-            DEBUG_MODE=true
-            NODE_ENV=development
-            LOG_LEVEL=debug
-          outputs: type=image,push=true
-
-  docker-smoke-bunkbot:
-    name: 🩺 Docker Smoke Test - Bunkbot
-    runs-on: ubuntu-latest
-    needs: [docker-build-bunkbot]
-    if: github.event_name == 'pull_request' && needs.docker-build-bunkbot.result == 'success'
-    steps:
-      - name: Login to Container Registry
-        uses: docker/login-action@v3
-        with:
-          registry: ${{ env.REGISTRY }}
-          username: ${{ github.actor }}
-          password: ${{ secrets.GITHUB_TOKEN }}
-
-      - name: Run CI smoke container and verify /health
-        run: |
-          set -e
-          IMAGE="${{ env.REGISTRY }}/${{ github.repository_owner }}/bunkbot:pr-${{ github.event.pull_request.number }}"
-
-          echo "Running smoke container: $IMAGE"
-          docker rm -f bunkbot-smoke 2>/dev/null || true
-          docker run -d --name bunkbot-smoke -e CI_SMOKE_MODE=true "$IMAGE"
-
-          echo "Waiting for health endpoint..."
-          for i in $(seq 1 30); do
-            if docker exec bunkbot-smoke curl -fsS http://127.0.0.1:3001/health >/dev/null 2>&1; then
-              echo "✅ /health responded successfully"
-              break
-            fi
-            sleep 2
-          done
-
-          if ! docker exec bunkbot-smoke curl -fsS http://127.0.0.1:3001/health >/dev/null 2>&1; then
-            echo "❌ /health did not become healthy in time"
-            docker logs bunkbot-smoke || true
-            docker stop bunkbot-smoke || true
-            docker rm bunkbot-smoke || true
-            exit 1
-          fi
-
-          docker stop bunkbot-smoke || true
-          docker rm bunkbot-smoke || true
-
-  docker-smoke-djcova:
-    name: 🩺 Docker Smoke Test - DJCova
-    runs-on: ubuntu-latest
-    needs: [docker-build-djcova]
-    if: github.event_name == 'pull_request' && needs.docker-build-djcova.result == 'success'
-    steps:
-      - name: Login to Container Registry
-        uses: docker/login-action@v3
-        with:
-          registry: ${{ env.REGISTRY }}
-          username: ${{ github.actor }}
-          password: ${{ secrets.GITHUB_TOKEN }}
-
-      - name: Run CI smoke container and verify /health
-        run: |
-          set -e
-          IMAGE="${{ env.REGISTRY }}/${{ github.repository_owner }}/djcova:pr-${{ github.event.pull_request.number }}"
-
-          echo "Running smoke container: $IMAGE"
-          docker rm -f djcova-smoke 2>/dev/null || true
-          docker run -d --name djcova-smoke -e CI_SMOKE_MODE=true "$IMAGE"
-
-          echo "Waiting for health endpoint..."
-          for i in $(seq 1 30); do
-            if docker exec djcova-smoke curl -fsS http://127.0.0.1:3004/health >/dev/null 2>&1; then
-              echo "✅ /health responded successfully"
-              break
-            fi
-            sleep 2
-          done
-
-          if ! docker exec djcova-smoke curl -fsS http://127.0.0.1:3004/health >/dev/null 2>&1; then
-            echo "❌ /health did not become healthy in time"
-            docker logs djcova-smoke || true
-            docker stop djcova-smoke || true
-            docker rm djcova-smoke || true
-            exit 1
-          fi
-
-          docker stop djcova-smoke || true
-          docker rm djcova-smoke || true
-
-  docker-smoke-starbunk-dnd:
-    name: 🩺 Docker Smoke Test - Starbunk DnD
-    runs-on: ubuntu-latest
-    needs: [docker-build-starbunk-dnd]
-    if: github.event_name == 'pull_request' && needs.docker-build-starbunk-dnd.result == 'success'
-    steps:
-      - name: Login to Container Registry
-        uses: docker/login-action@v3
-        with:
-          registry: ${{ env.REGISTRY }}
-          username: ${{ github.actor }}
-          password: ${{ secrets.GITHUB_TOKEN }}
-
-      - name: Run CI smoke container and verify /health
-        run: |
-          set -e
-          IMAGE="${{ env.REGISTRY }}/${{ github.repository_owner }}/starbunk-dnd:pr-${{ github.event.pull_request.number }}"
-
-          echo "Running smoke container: $IMAGE"
-          docker rm -f starbunk-dnd-smoke 2>/dev/null || true
-          docker run -d --name starbunk-dnd-smoke -e CI_SMOKE_MODE=true "$IMAGE"
-
-          echo "Waiting for health endpoint..."
-          for i in $(seq 1 30); do
-            if docker exec starbunk-dnd-smoke curl -fsS http://127.0.0.1:3005/health >/dev/null 2>&1; then
-              echo "✅ /health responded successfully"
-              break
-            fi
-            sleep 2
-          done
-
-          if ! docker exec starbunk-dnd-smoke curl -fsS http://127.0.0.1:3005/health >/dev/null 2>&1; then
-            echo "❌ /health did not become healthy in time"
-            docker logs starbunk-dnd-smoke || true
-            docker stop starbunk-dnd-smoke || true
-            docker rm starbunk-dnd-smoke || true
-            exit 1
-          fi
-
-          docker stop starbunk-dnd-smoke || true
-          docker rm starbunk-dnd-smoke || true
-
-  docker-smoke-covabot:
-    name: 🩺 Docker Smoke Test - Covabot
-    runs-on: ubuntu-latest
-    needs: [docker-build-covabot]
-    if: github.event_name == 'pull_request' && needs.docker-build-covabot.result == 'success'
-    steps:
-      - name: Login to Container Registry
-        uses: docker/login-action@v3
-        with:
-          registry: ${{ env.REGISTRY }}
-          username: ${{ github.actor }}
-          password: ${{ secrets.GITHUB_TOKEN }}
-
-      - name: Run CI smoke container and verify /health
-        run: |
-          set -e
-          IMAGE="${{ env.REGISTRY }}/${{ github.repository_owner }}/covabot:pr-${{ github.event.pull_request.number }}"
-
-          echo "Running smoke container: $IMAGE"
-          docker rm -f covabot-smoke 2>/dev/null || true
-          docker run -d --name covabot-smoke -e CI_SMOKE_MODE=true "$IMAGE"
-
-          echo "Waiting for health endpoint..."
-          for i in $(seq 1 30); do
-            if docker exec covabot-smoke curl -fsS http://127.0.0.1:3003/health >/dev/null 2>&1; then
-              echo "✅ /health responded successfully"
-              break
-            fi
-            sleep 2
-          done
-
-          if ! docker exec covabot-smoke curl -fsS http://127.0.0.1:3003/health >/dev/null 2>&1; then
-            echo "❌ /health did not become healthy in time"
-            docker logs covabot-smoke || true
-            docker stop covabot-smoke || true
-            docker rm covabot-smoke || true
-            exit 1
-          fi
-
-          docker stop covabot-smoke || true
-          docker rm covabot-smoke || true
-
-  # =============================================================================
-  # GROUP 2 - BUILD & UNIT TESTS (per container)
-  #   - test-build-* jobs depend only on change detection and run
-  #     independently of Group 1 (lint & type-check).
-  # =============================================================================
-
-  test-build-bunkbot:
-    name: 🧪 Test & Build - Bunkbot
-    runs-on: ubuntu-latest
-    needs: [detect-changes-bunkbot]
-    if: needs.detect-changes-bunkbot.outputs.changed == 'true' || github.event.inputs.force_all == 'true' || (github.event.pull_request && contains(github.event.pull_request.labels.*.name, 'force-validation'))
-    steps:
-      - name: Checkout
-        uses: actions/checkout@v4
-
-      - name: Setup Node.js
-        uses: actions/setup-node@v4
-=======
           outputs: type=docker,dest=/tmp/starbunk-dnd.tar
 
       - name: Upload artifact
         uses: actions/upload-artifact@v4
->>>>>>> 9122b289
         with:
           name: starbunk-dnd-image
           path: /tmp/starbunk-dnd.tar
           retention-days: 1
 
-<<<<<<< HEAD
-      - name: Run tests
-        run: npm run test:bunkbot
-
-      - name: Build bunkbot
-        run: npm run build:bunkbot
-
-  test-build-djcova:
-    name: 🧪 Test & Build - DJCova
-    runs-on: ubuntu-latest
-    needs: [detect-changes-djcova]
-    if: needs.detect-changes-djcova.outputs.changed == 'true' || github.event.inputs.force_all == 'true' || (github.event.pull_request && contains(github.event.pull_request.labels.*.name, 'force-validation'))
-    steps:
-      - name: Checkout
-        uses: actions/checkout@v4
-
-      - name: Setup Node.js
-        uses: actions/setup-node@v4
-        with:
-          node-version: ${{ env.NODE_VERSION }}
-          cache: 'npm'
-
-      - name: Install dependencies
-        run: npm ci
-
-      - name: Build shared package
-        run: cd packages/shared && npm run build
-
-      - name: Run tests
-        run: npm run test:djcova
-
-      - name: Build djcova
-        run: npm run build:djcova
-
-  test-build-starbunk-dnd:
-    name: 🧪 Test & Build - Starbunk DnD
-    runs-on: ubuntu-latest
-    needs: [detect-changes-starbunk-dnd]
-    if: needs.detect-changes-starbunk-dnd.outputs.changed == 'true' || github.event.inputs.force_all == 'true' || (github.event.pull_request && contains(github.event.pull_request.labels.*.name, 'force-validation'))
-    steps:
-      - name: Checkout
-        uses: actions/checkout@v4
-
-      - name: Setup Node.js
-        uses: actions/setup-node@v4
-        with:
-          node-version: ${{ env.NODE_VERSION }}
-          cache: 'npm'
-
-      - name: Install dependencies
-        run: npm ci
-
-      - name: Build shared package
-        run: cd packages/shared && npm run build
-
-      - name: Run tests
-        run: npm run test:starbunk-dnd
-
-      - name: Build starbunk-dnd
-        run: npm run build:starbunk-dnd
-=======
   # =============================================================================
   # GROUP 4: VERSION VALIDATION (no dependencies)
   # =============================================================================
->>>>>>> 9122b289
 
   version-check:
     name: Validate Version
     runs-on: ubuntu-latest
-<<<<<<< HEAD
-    needs: [detect-changes-covabot]
-    if: needs.detect-changes-covabot.outputs.changed == 'true' || github.event.inputs.force_all == 'true' || (github.event.pull_request && contains(github.event.pull_request.labels.*.name, 'force-validation'))
-=======
->>>>>>> 9122b289
     steps:
       - name: Checkout
         uses: actions/checkout@v4
@@ -1090,25 +607,6 @@
   validation-complete:
     name: Validation Complete
     runs-on: ubuntu-latest
-<<<<<<< HEAD
-    needs:
-      - validate-linting
-      - type-check
-      - version-check
-      - test-build-bunkbot
-      - test-build-djcova
-      - test-build-starbunk-dnd
-      - test-build-covabot
-      - docker-smoke-bunkbot
-      - docker-smoke-djcova
-      - docker-smoke-starbunk-dnd
-      - docker-smoke-covabot
-      - publish-tag-bunkbot
-      - publish-tag-djcova
-      - publish-tag-starbunk-dnd
-      - publish-tag-covabot
-    if: always()
-=======
     needs: 
       - lint-and-format
       - type-check
@@ -1119,111 +617,9 @@
       - publish-covabot
       - publish-djcova
       - publish-starbunk-dnd
->>>>>>> 9122b289
     steps:
       - name: All checks passed
         run: |
-<<<<<<< HEAD
-          echo "Checking all validation results..."
-          echo "type-check: ${{ needs.type-check.result }}"
-          echo "validate-linting: ${{ needs.validate-linting.result }}"
-          echo "version-check: ${{ needs.version-check.result }}"
-          echo "test-build-bunkbot: ${{ needs.test-build-bunkbot.result }}"
-          echo "test-build-djcova: ${{ needs.test-build-djcova.result }}"
-          echo "test-build-starbunk-dnd: ${{ needs.test-build-starbunk-dnd.result }}"
-          echo "test-build-covabot: ${{ needs.test-build-covabot.result }}"
-          echo "docker-smoke-bunkbot: ${{ needs.docker-smoke-bunkbot.result }}"
-          echo "docker-smoke-djcova: ${{ needs.docker-smoke-djcova.result }}"
-          echo "docker-smoke-starbunk-dnd: ${{ needs.docker-smoke-starbunk-dnd.result }}"
-          echo "docker-smoke-covabot: ${{ needs.docker-smoke-covabot.result }}"
-          echo "publish-tag-bunkbot: ${{ needs.publish-tag-bunkbot.result }}"
-          echo "publish-tag-djcova: ${{ needs.publish-tag-djcova.result }}"
-          echo "publish-tag-starbunk-dnd: ${{ needs.publish-tag-starbunk-dnd.result }}"
-          echo "publish-tag-covabot: ${{ needs.publish-tag-covabot.result }}"
-
-          # Group 1 - Core code quality must succeed
-          if [[ "${{ needs.type-check.result }}" != "success" ]]; then
-            echo "❌ Type check failed"
-            exit 1
-          fi
-
-          if [[ "${{ needs.validate-linting.result }}" != "success" ]]; then
-            echo "❌ Linting (ESLint/Prettier) failed"
-            exit 1
-          fi
-
-          # Version check can succeed or be skipped (only runs for PRs to main)
-          if [[ "${{ needs.version-check.result }}" == "failure" ]]; then
-            echo "❌ Version check failed"
-            exit 1
-          fi
-
-          # Group 2 - Container test-build checks can succeed or be skipped, but not fail
-          if [[ "${{ needs.test-build-bunkbot.result }}" != "success" && "${{ needs.test-build-bunkbot.result }}" != "skipped" ]]; then
-            echo "❌ Container check test-build-bunkbot failed with status: ${{ needs.test-build-bunkbot.result }}"
-            exit 1
-          fi
-
-          if [[ "${{ needs.test-build-djcova.result }}" != "success" && "${{ needs.test-build-djcova.result }}" != "skipped" ]]; then
-            echo "❌ Container check test-build-djcova failed with status: ${{ needs.test-build-djcova.result }}"
-            exit 1
-          fi
-
-          if [[ "${{ needs.test-build-starbunk-dnd.result }}" != "success" && "${{ needs.test-build-starbunk-dnd.result }}" != "skipped" ]]; then
-            echo "❌ Container check test-build-starbunk-dnd failed with status: ${{ needs.test-build-starbunk-dnd.result }}"
-            exit 1
-          fi
-
-          if [[ "${{ needs.test-build-covabot.result }}" != "success" && "${{ needs.test-build-covabot.result }}" != "skipped" ]]; then
-            echo "❌ Container check test-build-covabot failed with status: ${{ needs.test-build-covabot.result }}"
-            exit 1
-          fi
-
-          # Group 3 - Docker smoke tests must succeed or be skipped (if not applicable)
-          if [[ "${{ needs.docker-smoke-bunkbot.result }}" != "success" && "${{ needs.docker-smoke-bunkbot.result }}" != "skipped" ]]; then
-            echo "❌ Docker smoke test docker-smoke-bunkbot failed with status: ${{ needs.docker-smoke-bunkbot.result }}"
-            exit 1
-          fi
-
-          if [[ "${{ needs.docker-smoke-djcova.result }}" != "success" && "${{ needs.docker-smoke-djcova.result }}" != "skipped" ]]; then
-            echo "❌ Docker smoke test docker-smoke-djcova failed with status: ${{ needs.docker-smoke-djcova.result }}"
-            exit 1
-          fi
-
-          if [[ "${{ needs.docker-smoke-starbunk-dnd.result }}" != "success" && "${{ needs.docker-smoke-starbunk-dnd.result }}" != "skipped" ]]; then
-            echo "❌ Docker smoke test docker-smoke-starbunk-dnd failed with status: ${{ needs.docker-smoke-starbunk-dnd.result }}"
-            exit 1
-          fi
-
-          if [[ "${{ needs.docker-smoke-covabot.result }}" != "success" && "${{ needs.docker-smoke-covabot.result }}" != "skipped" ]]; then
-            echo "❌ Docker smoke test docker-smoke-covabot failed with status: ${{ needs.docker-smoke-covabot.result }}"
-            exit 1
-          fi
-
-          # Group 4 - Publish checks can succeed or be skipped, but not fail
-          if [[ "${{ needs.publish-tag-bunkbot.result }}" != "success" && "${{ needs.publish-tag-bunkbot.result }}" != "skipped" ]]; then
-            echo "❌ Publish job publish-tag-bunkbot failed with status: ${{ needs.publish-tag-bunkbot.result }}"
-            exit 1
-          fi
-
-          if [[ "${{ needs.publish-tag-djcova.result }}" != "success" && "${{ needs.publish-tag-djcova.result }}" != "skipped" ]]; then
-            echo "❌ Publish job publish-tag-djcova failed with status: ${{ needs.publish-tag-djcova.result }}"
-            exit 1
-          fi
-
-          if [[ "${{ needs.publish-tag-starbunk-dnd.result }}" != "success" && "${{ needs.publish-tag-starbunk-dnd.result }}" != "skipped" ]]; then
-            echo "❌ Publish job publish-tag-starbunk-dnd failed with status: ${{ needs.publish-tag-starbunk-dnd.result }}"
-            exit 1
-          fi
-
-          if [[ "${{ needs.publish-tag-covabot.result }}" != "success" && "${{ needs.publish-tag-covabot.result }}" != "skipped" ]]; then
-            echo "❌ Publish job publish-tag-covabot failed with status: ${{ needs.publish-tag-covabot.result }}"
-            exit 1
-          fi
-
-          echo "✅ All validation checks passed or skipped"
-          exit 0
-=======
           echo "━━━━━━━━━━━━━━━━━━━━━━━━━━━━━━━━━━━━━━━━"
           echo "✅ All validation checks passed!"
           echo "━━━━━━━━━━━━━━━━━━━━━━━━━━━━━━━━━━━━━━━━"
@@ -1235,5 +631,4 @@
           echo "✓ Docker Builds (4 apps)"
           echo "✓ Container Validation (4 apps)"
           echo "✓ Image Publishing (4 apps)"
-          echo "━━━━━━━━━━━━━━━━━━━━━━━━━━━━━━━━━━━━━━━━"
->>>>>>> 9122b289
+          echo "━━━━━━━━━━━━━━━━━━━━━━━━━━━━━━━━━━━━━━━━"