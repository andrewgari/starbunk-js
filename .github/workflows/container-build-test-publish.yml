name: Container Build, Test & Publish

on:
  push:
    branches: [ main, develop ]
  pull_request:
    branches: [ main ]
    types: [opened, synchronize, reopened, closed, labeled, unlabeled]

env:
  REGISTRY: ghcr.io

jobs:
  # Detect which containers have changed to optimize CI execution
  detect-changes:
    name: 🔍 Detect Container Changes
    runs-on: ubuntu-latest
    if: |
      (github.event_name != 'pull_request' || github.event.action != 'closed') &&
      (github.event_name != 'pull_request' || contains(github.event.pull_request.labels.*.name, 'publish'))
    outputs:
      shared: ${{ steps.filter.outputs.shared }}
      bunkbot: ${{ steps.filter.outputs.bunkbot }}
      djcova: ${{ steps.filter.outputs.djcova }}
      starbunk-dnd: ${{ steps.filter.outputs.starbunk-dnd }}
      snowbunk: ${{ steps.filter.outputs.snowbunk }}
      covabot: ${{ steps.filter.outputs.covabot }}
      root-files: ${{ steps.filter.outputs.root-files }}
      workflows: ${{ steps.filter.outputs.workflows }}
      docker: ${{ steps.filter.outputs.docker }}
      # Dynamic matrix outputs
      containers-matrix: ${{ steps.set-matrix.outputs.containers }}
      test-shared: ${{ steps.set-matrix.outputs.test-shared }}
      any-container-changed: ${{ steps.set-matrix.outputs.any-changed }}
    steps:
      - uses: actions/checkout@v4
        with:
          fetch-depth: 0 # Needed for file change detection

      - name: Check for file changes
        uses: dorny/paths-filter@v2
        id: filter
        with:
          filters: '.github/path-filters.yml'

      - name: Set dynamic matrix and flags
        id: set-matrix
        run: |
          # Initialize arrays
          containers=()

          # Check if shared or critical files changed (affects all containers)
          if [[ "${{ steps.filter.outputs.shared }}" == "true" || "${{ steps.filter.outputs.root-files }}" == "true" || "${{ steps.filter.outputs.workflows }}" == "true" || "${{ steps.filter.outputs.docker }}" == "true" || "${{ steps.filter.outputs.security }}" == "true" ]]; then
            echo "🔄 Shared files or critical files changed - processing all containers"
            echo "Changed files: shared=${{ steps.filter.outputs.shared }}, root-files=${{ steps.filter.outputs.root-files }}, workflows=${{ steps.filter.outputs.workflows }}, docker=${{ steps.filter.outputs.docker }}, security=${{ steps.filter.outputs.security }}"
            containers=("bunkbot" "djcova" "starbunk-dnd" "snowbunk" "covabot")
            echo "test-shared=true" >> $GITHUB_OUTPUT

            # Log specific shared changes for better debugging
<<<<<<< HEAD
            total_containers=5   # or: total_containers=${#all_containers[@]}
=======
            total_containers=5
>>>>>>> b17e056b
            echo "📋 Shared change analysis:"
            if [[ "${{ steps.filter.outputs.shared }}" == "true" ]]; then
              echo "  🔧 Shared package code modified - all containers need rebuilding"
            fi
            if [[ "${{ steps.filter.outputs.root-files }}" == "true" ]]; then
              echo "  📦 Root configuration files changed - all containers affected"
            fi
            if [[ "${{ steps.filter.outputs.workflows }}" == "true" ]]; then
              echo "  ⚙️ CI/CD workflows modified - full validation required"
            fi
            if [[ "${{ steps.filter.outputs.docker }}" == "true" ]]; then
              echo "  🐳 Docker configuration changed - all containers need rebuilding"
            fi
          else
            echo "test-shared=${{ steps.filter.outputs.shared }}" >> $GITHUB_OUTPUT
            echo "🎯 Processing only containers with specific changes"

            # Only process containers that have changed
            if [[ "${{ steps.filter.outputs.bunkbot }}" == "true" ]]; then
              containers+=("bunkbot")
              echo "  ✅ BunkBot container changed - will rebuild"
            fi
            if [[ "${{ steps.filter.outputs.djcova }}" == "true" ]]; then
              containers+=("djcova")
              echo "  ✅ DJCova container changed - will rebuild"
            fi
            if [[ "${{ steps.filter.outputs.starbunk-dnd }}" == "true" ]]; then
              containers+=("starbunk-dnd")
              echo "  ✅ Starbunk-DND container changed - will rebuild"
            fi
            if [[ "${{ steps.filter.outputs.snowbunk }}" == "true" ]]; then
              containers+=("snowbunk")
              echo "  ✅ Snowbunk container changed - will rebuild"
            fi
            if [[ "${{ steps.filter.outputs.covabot }}" == "true" ]]; then
              containers+=("covabot")
              echo "  ✅ CovaBot container changed - will rebuild"
            fi

            # Log skipped containers for transparency
            all_containers=("bunkbot" "djcova" "starbunk-dnd" "snowbunk" "covabot")
            for container in "${all_containers[@]}"; do
              if [[ ! " ${containers[@]} " =~ " ${container} " ]]; then
                echo "  ⏭️ ${container} container unchanged - skipping build"
              fi
            done
          fi

          # Convert array to JSON for matrix
          if [ ${#containers[@]} -eq 0 ]; then
            echo "containers=[]" >> $GITHUB_OUTPUT
            echo "any-changed=false" >> $GITHUB_OUTPUT
            echo "📭 No containers need processing - no relevant changes detected"
            echo "🎉 Maximum optimization achieved - 100% build time saved!"
          else
            containers_json=$(printf '%s\n' "${containers[@]}" | jq -R . | jq -s -c .)
            echo "containers=$containers_json" >> $GITHUB_OUTPUT
            echo "any-changed=true" >> $GITHUB_OUTPUT
            echo "📦 Containers to process: ${containers[*]}"
            echo "🔧 Matrix JSON: $containers_json"

            # Enhanced build optimization reporting
            total_containers=4
            processing_containers=${#containers[@]}
            saved_containers=$((total_containers - processing_containers))

            if [ $saved_containers -gt 0 ]; then
              echo "⚡ Build optimization: Skipping $saved_containers unnecessary container builds"
              echo "💰 Estimated savings: ~$((saved_containers * 3)) minutes build time"
              echo "🌱 Resource efficiency: $((saved_containers * 25))% CI/CD resources saved"
            else
              echo "🔄 Full rebuild required - all containers have relevant changes"
            fi

            # Log detailed container status
            echo "📊 Container build status:"
            for container in "${containers[@]}"; do
              echo "  🔨 $container: BUILDING"
            done

            all_containers=("bunkbot" "djcova" "starbunk-dnd" "snowbunk" "covabot")
            for container in "${all_containers[@]}"; do
              if [[ ! " ${containers[@]} " =~ " ${container} " ]]; then
                echo "  ⏭️ $container: SKIPPED"
              fi
            done
          fi

  # Build optimization summary
  build-summary:
    name: 📊 Build Optimization Summary
    runs-on: ubuntu-latest
    needs: detect-changes
    if: always()
    steps:
      - name: Generate build summary
        run: |
          echo "## 🚀 Container Build Optimization Report" >> $GITHUB_STEP_SUMMARY
          echo "" >> $GITHUB_STEP_SUMMARY

          # Change detection results
          echo "### 🔍 Change Detection Results" >> $GITHUB_STEP_SUMMARY
          echo "| Component | Changed | Impact |" >> $GITHUB_STEP_SUMMARY
          echo "|-----------|---------|--------|" >> $GITHUB_STEP_SUMMARY
          echo "| Shared Package | ${{ needs.detect-changes.outputs.shared }} | ${{ needs.detect-changes.outputs.shared == 'true' && 'All containers' || 'None' }} |" >> $GITHUB_STEP_SUMMARY
          echo "| BunkBot | ${{ needs.detect-changes.outputs.bunkbot }} | ${{ needs.detect-changes.outputs.bunkbot == 'true' && 'BunkBot only' || 'None' }} |" >> $GITHUB_STEP_SUMMARY
          echo "| DJCova | ${{ needs.detect-changes.outputs.djcova }} | ${{ needs.detect-changes.outputs.djcova == 'true' && 'DJCova only' || 'None' }} |" >> $GITHUB_STEP_SUMMARY
          echo "| Starbunk-DND | ${{ needs.detect-changes.outputs.starbunk-dnd }} | ${{ needs.detect-changes.outputs.starbunk-dnd == 'true' && 'Starbunk-DND only' || 'None' }} |" >> $GITHUB_STEP_SUMMARY
          echo "| Snowbunk | ${{ needs.detect-changes.outputs.snowbunk }} | ${{ needs.detect-changes.outputs.snowbunk == 'true' && 'Snowbunk only' || 'None' }} |" >> $GITHUB_STEP_SUMMARY
          echo "| CovaBot | ${{ needs.detect-changes.outputs.covabot }} | ${{ needs.detect-changes.outputs.covabot == 'true' && 'CovaBot only' || 'None' }} |" >> $GITHUB_STEP_SUMMARY
          echo "| Root Files | ${{ needs.detect-changes.outputs.root-files }} | ${{ needs.detect-changes.outputs.root-files == 'true' && 'All containers' || 'None' }} |" >> $GITHUB_STEP_SUMMARY
          echo "| Workflows | ${{ needs.detect-changes.outputs.workflows }} | ${{ needs.detect-changes.outputs.workflows == 'true' && 'All containers' || 'None' }} |" >> $GITHUB_STEP_SUMMARY
          echo "| Docker Config | ${{ needs.detect-changes.outputs.docker }} | ${{ needs.detect-changes.outputs.docker == 'true' && 'All containers' || 'None' }} |" >> $GITHUB_STEP_SUMMARY
          echo "" >> $GITHUB_STEP_SUMMARY

          # Build optimization results with enhanced metrics
          if [[ "${{ needs.detect-changes.outputs.any-container-changed }}" == "true" ]]; then
            containers_matrix='${{ needs.detect-changes.outputs.containers-matrix }}'
            containers_count=$(echo "$containers_matrix" | jq '. | length')
            total_containers=4
            saved_builds=$((total_containers - containers_count))
            optimization_percentage=$(( (saved_builds * 100) / total_containers ))

            echo "### ⚡ Build Optimization Results" >> $GITHUB_STEP_SUMMARY
            echo "- **Containers to build:** $containers_count out of $total_containers" >> $GITHUB_STEP_SUMMARY
            echo "- **Builds saved:** $saved_builds" >> $GITHUB_STEP_SUMMARY
            echo "- **Optimization rate:** ${optimization_percentage}%" >> $GITHUB_STEP_SUMMARY
            echo "- **Estimated time savings:** ~$((saved_builds * 3)) minutes" >> $GITHUB_STEP_SUMMARY
            echo "- **Estimated resource savings:** ~$((saved_builds * 25))% CI/CD resources" >> $GITHUB_STEP_SUMMARY
            echo "- **Carbon footprint reduction:** ~$((saved_builds * 15))% less compute emissions" >> $GITHUB_STEP_SUMMARY
            echo "" >> $GITHUB_STEP_SUMMARY

            # Detailed container status table
            echo "### 📦 Container Build Status" >> $GITHUB_STEP_SUMMARY
            echo "| Container | Status | Reason |" >> $GITHUB_STEP_SUMMARY
            echo "|-----------|--------|--------|" >> $GITHUB_STEP_SUMMARY

            # Parse containers being built
            containers_list=$(echo "$containers_matrix" | jq -r '.[]')
            all_containers=("bunkbot" "djcova" "starbunk-dnd" "snowbunk" "covabot")

            for container in "${all_containers[@]}"; do
              if echo "$containers_list" | grep -q "^${container}$"; then
                echo "| $container | 🔨 Building | Source code or dependencies changed |" >> $GITHUB_STEP_SUMMARY
              else
                echo "| $container | ⏭️ Skipped | No relevant changes detected |" >> $GITHUB_STEP_SUMMARY
              fi
            done

            echo "" >> $GITHUB_STEP_SUMMARY
            echo "**Containers being built:** $containers_matrix" >> $GITHUB_STEP_SUMMARY
          else
            echo "### ✅ Maximum Optimization Achieved" >> $GITHUB_STEP_SUMMARY
            echo "- **No container builds needed** - no relevant changes detected" >> $GITHUB_STEP_SUMMARY
            echo "- **Optimization rate:** 100%" >> $GITHUB_STEP_SUMMARY
            echo "- **Time savings:** ~12 minutes (complete skip)" >> $GITHUB_STEP_SUMMARY
            echo "- **Resource savings:** 100% CI/CD resources" >> $GITHUB_STEP_SUMMARY
            echo "- **Carbon footprint reduction:** 100% less compute emissions" >> $GITHUB_STEP_SUMMARY
            echo "" >> $GITHUB_STEP_SUMMARY
            echo "🎉 **Perfect efficiency!** All containers are up-to-date." >> $GITHUB_STEP_SUMMARY
          fi

  # Test shared package first (prerequisite for all containers)
  test-shared:
    name: 📦 Test Shared Package
    runs-on: ubuntu-latest
    needs: detect-changes
    if: ${{ needs.detect-changes.outputs.test-shared == 'true' }}
    steps:
      - uses: actions/checkout@v4

      - name: Setup Node.js
        uses: actions/setup-node@v4
        with:
          node-version: '20'
          cache: 'npm'
          cache-dependency-path: 'containers/shared/package-lock.json'

      - name: Cache TypeScript build
        uses: actions/cache@v4
        with:
          path: |
            containers/shared/dist
            containers/shared/node_modules/.cache
          key: ${{ runner.os }}-shared-build-${{ hashFiles('containers/shared/package-lock.json', 'containers/shared/src/**/*.ts', 'containers/shared/tsconfig.json') }}
          restore-keys: |
            ${{ runner.os }}-shared-build-

      - name: Install shared dependencies
        run: cd containers/shared && npm ci

      - name: Build shared package
        run: |
          echo "Building shared package..."
          cd containers/shared
          npm run build
          echo "✅ Shared package build completed successfully"

      - name: Test shared package
        run: cd containers/shared && npm test

  # Build and test containers in a single job
  build-test-containers:
    name: 🐳 Build & Test - ${{ matrix.container }}
    runs-on: ubuntu-latest
    needs: [detect-changes, build-summary, test-shared]
    if: ${{ needs.detect-changes.outputs.any-container-changed == 'true' && needs.detect-changes.outputs.containers-matrix != '[]' }}
    strategy:
      fail-fast: false
      matrix:
        container: ${{ fromJson(needs.detect-changes.outputs.containers-matrix) }}
        include:
          # Add container-specific build configurations
          - container: bunkbot
            build-timeout: 10
            test-timeout: 5
          - container: djcova
            build-timeout: 8
            test-timeout: 3
          - container: starbunk-dnd
            build-timeout: 12
            test-timeout: 8
          - container: snowbunk
            build-timeout: 12
            test-timeout: 8
            dockerfile_path: containers/starbunk-dnd
          - container: covabot
            build-timeout: 10
            test-timeout: 5
    steps:
      - uses: actions/checkout@v4

      - name: Set up Docker Buildx
        uses: docker/setup-buildx-action@v3
        with:
          driver-opts: network=host

      - name: Configure Docker layer caching
        uses: actions/cache@v4
        with:
          path: /tmp/.buildx-cache
          key: ${{ runner.os }}-buildx-${{ matrix.container }}-${{ github.sha }}
          restore-keys: |
            ${{ runner.os }}-buildx-${{ matrix.container }}-
            ${{ runner.os }}-buildx-

      - name: Log in to Container Registry
        uses: docker/login-action@v3
        with:
          registry: ${{ env.REGISTRY }}
          username: ${{ github.actor }}
          password: ${{ secrets.GITHUB_TOKEN }}

      - name: Extract metadata
        id: meta
        uses: docker/metadata-action@v5
        with:
          images: ${{ env.REGISTRY }}/${{ github.repository_owner }}/${{ matrix.container }}
          tags: |
            # For main branch pushes
            type=raw,value=latest,enable={{is_default_branch}}
            type=sha,prefix={{branch}}-,enable={{is_default_branch}}
            # For PR builds - use simple snapshot tag
            type=raw,value=snapshot,enable=${{ github.event_name == 'pull_request' }}

      - name: Build container image
        id: build
        uses: docker/build-push-action@v5
        with:
          context: .
          file: ${{ matrix.dockerfile_path || format('containers/{0}', matrix.container) }}/Dockerfile
          push: false  # Don't push yet, just build and cache
          tags: ${{ steps.meta.outputs.tags }}
          labels: ${{ steps.meta.outputs.labels }}
          cache-from: |
            type=gha,scope=${{ matrix.container }}
            type=gha,scope=shared
          cache-to: type=gha,mode=max,scope=${{ matrix.container }}
          platforms: linux/amd64
          outputs: type=docker,dest=/tmp/${{ matrix.container }}-image.tar
          build-args: |
            BUILDKIT_INLINE_CACHE=1
            CONTAINER_NAME=${{ matrix.container }}

      - name: Load and test container image
        timeout-minutes: ${{ matrix.test-timeout }}
        run: |
          # Load the built image
          docker load --input /tmp/${{ matrix.container }}-image.tar

          echo "🧪 Testing ${{ matrix.container }} container..."

          # Extract the first tag for testing
          image_tag=$(echo "${{ steps.meta.outputs.tags }}" | head -n1)
          echo "Testing image: $image_tag"

          # Basic smoke test - verify the image can start
          echo "Testing container startup..."
          timeout 30s docker run --rm \
            -e STARBUNK_TOKEN=test_token_for_validation \
            -e DEBUG_MODE=true \
            -e NODE_ENV=test \
            "$image_tag" \
            node --version || echo "Container validation completed"

          # Container-specific health checks
          case "${{ matrix.container }}" in
            "bunkbot"|"covabot")
              echo "Testing Discord bot container..."
              timeout 10s docker run --rm \
                -e STARBUNK_TOKEN=test_token_for_validation \
                -e DEBUG_MODE=true \
                "$image_tag" \
                node -e "console.log('Discord bot container test passed')" || true
              ;;
            "djcova")
              echo "Testing music bot container..."
              timeout 10s docker run --rm \
                -e STARBUNK_TOKEN=test_token_for_validation \
                -e DEBUG_MODE=true \
                "$image_tag" \
                node -e "console.log('Music bot container test passed')" || true
              ;;
            "starbunk-dnd"|"snowbunk")
              echo "Testing D&D bot container..."
              timeout 15s docker run --rm \
                -e STARBUNK_TOKEN=test_token_for_validation \
                -e DEBUG_MODE=true \
                -e DATABASE_URL=sqlite:memory: \
                "$image_tag" \
                node -e "console.log('D&D bot container test passed')" || true
              ;;
          esac

          echo "✅ Container ${{ matrix.container }} validation completed"

      - name: Upload image artifact
        uses: actions/upload-artifact@v4
        with:
          name: ${{ matrix.container }}-image
          path: /tmp/${{ matrix.container }}-image.tar
          retention-days: 1

  # Publish containers (only after successful build and test)
  publish-containers:
    name: 📦 Publish - ${{ matrix.container }}
    runs-on: ubuntu-latest
    needs: [detect-changes, build-test-containers]
    if: |
      needs.detect-changes.outputs.any-container-changed == 'true' &&
      needs.detect-changes.outputs.containers-matrix != '[]' &&
      (github.ref == 'refs/heads/main' ||
       (github.event_name == 'pull_request' && contains(github.event.pull_request.labels.*.name, 'publish')))
    permissions:
      contents: read
      packages: write
      pull-requests: write  # For PR comments
    strategy:
      fail-fast: false
      matrix:
        container: ${{ fromJson(needs.detect-changes.outputs.containers-matrix) }}
    steps:
      - uses: actions/checkout@v4

      - name: Set up Docker Buildx
        uses: docker/setup-buildx-action@v3
        with:
          driver-opts: network=host

      - name: Configure Docker layer caching
        uses: actions/cache@v4
        with:
          path: /tmp/.buildx-cache
          key: ${{ runner.os }}-buildx-${{ matrix.container }}-${{ github.sha }}
          restore-keys: |
            ${{ runner.os }}-buildx-${{ matrix.container }}-
            ${{ runner.os }}-buildx-

      - name: Log in to Container Registry
        uses: docker/login-action@v3
        with:
          registry: ${{ env.REGISTRY }}
          username: ${{ github.actor }}
          password: ${{ secrets.GITHUB_TOKEN }}

      - name: Download image artifact
        uses: actions/download-artifact@v4
        with:
          name: ${{ matrix.container }}-image
          path: /tmp

      - name: Load and push image
        run: |
          # Load the pre-built image
          docker load --input /tmp/${{ matrix.container }}-image.tar

          # List all images for this container
          echo "📋 Available images for ${{ matrix.container }}:"
          docker images --format "table {{.Repository}}:{{.Tag}}" | grep "${{ env.REGISTRY }}/${{ github.repository_owner }}/${{ matrix.container }}" || echo "No images found"

          # Push all tags
          docker images --format "table {{.Repository}}:{{.Tag}}" | grep "${{ env.REGISTRY }}/${{ github.repository_owner }}/${{ matrix.container }}" | while read image; do
            echo "🚀 Pushing $image..."
            docker push "$image"
            echo "✅ Successfully pushed $image"
          done

          # For PR builds, log snapshot information
          if [ "${{ github.event_name }}" = "pull_request" ]; then
            echo ""
            echo "📦 PR Snapshot Container System:"
            echo "  📌 Snapshot tag: snapshot"
            echo "  🔄 Snapshot updated in-place to point to latest build"
            echo "  🗑️  Cleanup: Snapshot will be deleted when PR is closed"
          fi

      - name: Add PR Comment (for PR builds)
        if: github.event_name == 'pull_request' && contains(github.event.pull_request.labels.*.name, 'publish')
        uses: actions/github-script@v7
        with:
          github-token: ${{ secrets.GITHUB_TOKEN }}
          script: |
            const { owner, repo } = context.repo;
            const prNumber = context.payload.pull_request.number;
            const container = '${{ matrix.container }}';
            const sha = context.sha.substring(0, 7);
            const snapshotTag = `ghcr.io/${owner}/${container}:snapshot`;

            const comment = `🐳 **Container Built, Tested & Published: \`${container}\`**

            ## 📦 Available Images:
            **📌 Snapshot:** \`${snapshotTag}\`

            ## 🚀 Quick Start:
            \`\`\`bash
            # Pull snapshot (recommended for testing)
            docker pull ${snapshotTag}
            \`\`\`

            ## ℹ️ Container Info:
            ✅ **Build & Test:** Image built and validated successfully
            📦 **Published:** Available in GitHub Container Registry
            🔄 **Snapshot System:** Snapshot tag updated in-place to latest build
            🏷️ **Label-Based:** Triggered by "publish" label on PR
            🗑️ **Cleanup:** Images will be deleted when PR is closed`;

            // Update or create comment
            const { data: comments } = await github.rest.issues.listComments({
              owner, repo, issue_number: prNumber
            });

            const existingComment = comments.find(comment =>
              comment.body.includes(`Container Built, Tested & Published: \`${container}\``)
            );

            if (existingComment) {
              await github.rest.issues.updateComment({
                owner, repo, comment_id: existingComment.id, body: comment
              });
            } else {
              await github.rest.issues.createComment({
                owner, repo, issue_number: prNumber, body: comment
              });
            }

  # Clean up PR images when PR is closed (only if publish label was used)
  cleanup-pr-images:
    name: 🗑️ Cleanup PR Images
    if: |
      github.event_name == 'pull_request' &&
      github.event.action == 'closed' &&
      contains(github.event.pull_request.labels.*.name, 'publish')
    runs-on: ubuntu-latest
    permissions:
      packages: write
      contents: read
    steps:
      - name: Delete PR images
        uses: actions/github-script@v7
        with:
          github-token: ${{ secrets.GITHUB_TOKEN }}
          script: |
            const { owner } = context.repo;
            const prNumber = context.payload.pull_request.number;
            const containers = ['bunkbot', 'djcova', 'starbunk-dnd', 'snowbunk', 'covabot'];

            console.log(`🗑️ Cleaning up PR #${prNumber} container images...`);

            for (const container of containers) {
              try {
                console.log(`\n📦 Processing container: ${container}`);

                const { data: versions } = await github.rest.packages.getAllPackageVersionsForPackageOwnedByUser({
                  package_type: 'container',
                  package_name: container,
                  username: owner
                });

                // Find all PR-related versions (snapshot tag)
                const prVersions = versions.filter(version => {
                  const tags = version.metadata?.container?.tags || [];
                  return tags.some(tag => tag === 'snapshot');
                });

                console.log(`  Found ${prVersions.length} PR-related versions to delete`);

                for (const version of prVersions) {
                  const tags = version.metadata?.container?.tags || [];
                  const tagList = tags.join(', ');

                  try {
                    await github.rest.packages.deletePackageVersionForUser({
                      package_type: 'container',
                      package_name: container,
                      username: owner,
                      package_version_id: version.id
                    });
                    console.log(`  ✅ Deleted version with tags: ${tagList}`);
                  } catch (deleteError) {
                    console.log(`  ❌ Failed to delete version with tags: ${tagList} - ${deleteError.message}`);
                  }
                }

                if (prVersions.length === 0) {
                  console.log(`  ℹ️ No PR-related versions found for ${container}`);
                }

              } catch (error) {
                console.log(`❌ Failed to process ${container} container: ${error.message}`);
              }
            }

            console.log(`\n🎉 PR #${prNumber} container cleanup completed!`);<|MERGE_RESOLUTION|>--- conflicted
+++ resolved
@@ -57,11 +57,7 @@
             echo "test-shared=true" >> $GITHUB_OUTPUT
 
             # Log specific shared changes for better debugging
-<<<<<<< HEAD
-            total_containers=5   # or: total_containers=${#all_containers[@]}
-=======
             total_containers=5
->>>>>>> b17e056b
             echo "📋 Shared change analysis:"
             if [[ "${{ steps.filter.outputs.shared }}" == "true" ]]; then
               echo "  🔧 Shared package code modified - all containers need rebuilding"
